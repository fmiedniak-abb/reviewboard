--- conflicted
+++ resolved
@@ -195,13 +195,9 @@
       install_requires=[
           django_version,
           'django_evolution>=0.7.3,<=0.7.999',
-<<<<<<< HEAD
-=======
-          'Djblets>=0.8.9,<=0.8.999',
->>>>>>> cd8278f5
           'django-haystack',
           'django-multiselectfield',
-          'Djblets>=0.8.8,<=0.8.999',
+          'Djblets>=0.8.9,<=0.8.999',
           'docutils',
           'markdown>=2.3.1',
           'mimeparse>=0.1.3',
