bzr; python_version == '2.7'
kgb>=6.0
mercurial>=4.4.2
mock
nose

# As of p4python 2021.1.2128019, there are only compiled wheel packages for
<<<<<<< HEAD
# Python 2.7 and 3.5 through 3.9. p4python's setup.py doesn't support
# locating p4api or OpenSSL on anything but Linux. We have to wire off
# Python 3.10 support for now when not running on Linux.
p4python; python_version <= '3.9' or platform_system == 'Linux'
=======
# Python 2.7 and 3.6 through 3.9. p4python's setup.py doesn't support
# automatically locating p4api or OpenSSL on anything but Linux. We have to
# wire off # Python 3.10 support for now when not running on Linux.
#
# We also have to wire off p4python entirely on Apple M1 for now, as neither
# p4python nor p4api are available for the arch64 architecture.
p4python; (python_version <= '3.9' or platform_system == 'Linux') and platform_machine != 'arm64'
>>>>>>> bd89cf31

setuptools>=18.2

# As of subvertpy 0.10.1, Python 3.8 support is busted, resulting in a
# SystemError during usage (though installation works fine). 0.10.1 was
# released on July 19, 2017, and there has not been an official release
# since (even though the upstream source does fix this). For now, we can't
# safely install this on Python 3.8.
subvertpy; python_version <= '3.7'

wheel

# Load in some extra dependencies defined in Review Board's setup.py.
ReviewBoard[ldap]
ReviewBoard[s3]
ReviewBoard[swift]<|MERGE_RESOLUTION|>--- conflicted
+++ resolved
@@ -5,12 +5,6 @@
 nose
 
 # As of p4python 2021.1.2128019, there are only compiled wheel packages for
-<<<<<<< HEAD
-# Python 2.7 and 3.5 through 3.9. p4python's setup.py doesn't support
-# locating p4api or OpenSSL on anything but Linux. We have to wire off
-# Python 3.10 support for now when not running on Linux.
-p4python; python_version <= '3.9' or platform_system == 'Linux'
-=======
 # Python 2.7 and 3.6 through 3.9. p4python's setup.py doesn't support
 # automatically locating p4api or OpenSSL on anything but Linux. We have to
 # wire off # Python 3.10 support for now when not running on Linux.
@@ -18,7 +12,6 @@
 # We also have to wire off p4python entirely on Apple M1 for now, as neither
 # p4python nor p4api are available for the arch64 architecture.
 p4python; (python_version <= '3.9' or platform_system == 'Linux') and platform_machine != 'arm64'
->>>>>>> bd89cf31
 
 setuptools>=18.2
 
