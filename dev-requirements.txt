--- conflicted
+++ resolved
@@ -13,18 +13,12 @@
 --find-links=http://downloads.reviewboard.org/ports/p4python/
 p4python; python_version <= '3.9' or platform_system == 'Linux' or (platform_system == 'Darwin' and platform_machine == "arm64")
 
-<<<<<<< HEAD
 # Install pytest and all the plugin dependencies we use.
 pytest~=7.1.2
 pytest-django~=4.5.2
 pytest-env~=0.6.2
 
 setuptools>=18.2
-subvertpy>=0.11.0
-
-=======
-setuptools>=18.2
->>>>>>> 25544cd5
 wheel
 
 # Load in some extra dependencies defined in Review Board's setup.py.
