--- conflicted
+++ resolved
@@ -56,14 +56,10 @@
 )
 
 MIDDLEWARE_CLASSES = [
-<<<<<<< HEAD
     # Keep these first, in order
     'django.middleware.gzip.GZipMiddleware',
     'reviewboard.admin.middleware.InitReviewBoardMiddleware',
 
-=======
-    'django.middleware.gzip.GZipMiddleware', # Keep this first.
->>>>>>> cba6da30
     'django.middleware.common.CommonMiddleware',
     'django.middleware.doc.XViewMiddleware',
     'django.middleware.http.ConditionalGetMiddleware',
@@ -250,6 +246,7 @@
     'common': {
         'source_filenames': (
             'rb/js/jquery.form.js',
+            'rb/js/jquery.timesince.js',
             'rb/js/ui.autocomplete.js',
             'rb/js/common.js',
             'rb/js/datastore.js',
