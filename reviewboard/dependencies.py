"""Version information for Review Board dependencies.

This contains constants that other parts of Review Board (primarily packaging)
can use to look up information on major dependencies of Review Board.

The contents in this file might change substantially between releases. If
you're going to make use of data from this file, code defensively.
"""

from __future__ import unicode_literals

import sys
import textwrap


#: The minimum supported version of Python 2.x.
PYTHON_2_MIN_VERSION = (2, 7)

#: The minimum supported version of Python 3.x.
PYTHON_3_MIN_VERSION = (3, 6)

#: A string representation of the minimum supported version of Python 2.x.
PYTHON_2_MIN_VERSION_STR = '%s.%s' % (PYTHON_2_MIN_VERSION)

#: A string representation of the minimum supported version of Python 3.x.
PYTHON_3_MIN_VERSION_STR = '%s.%s' % (PYTHON_3_MIN_VERSION)

#: A dependency version range for Python 2.x.
PYTHON_2_RANGE = "=='%s.*'" % PYTHON_2_MIN_VERSION_STR

#: A dependency version range for Python 3.x.
PYTHON_3_RANGE = ">='%s'" % PYTHON_3_MIN_VERSION_STR


# NOTE: This file may not import other (non-Python) modules! (Except for
#       the parent reviewboard module, which must be importable anyway). This
#       module is used for packaging and be needed before any dependencies
#       have been installed.


#: The major version of Django we're using for documentation.
django_doc_major_version = '1.11'

#: The major version of Djblets we're using for documentation.
djblets_doc_major_version = '2.x'

#: The version of Django required for the current version of Python.
django_version = '>=1.11.29,<1.11.999'

#: The version range required for Djblets.
<<<<<<< HEAD
djblets_version = '>=2.2,<=2.999'

#: All dependencies required to install Review Board.
package_dependencies = {
    'cryptography': [
        {
            'python': PYTHON_2_RANGE,
            'version': '>=1.8.1,<3.3.999',
        },
        {
            'python': PYTHON_3_RANGE,
            'version': '>=1.8.1',
        },
    ],
=======
djblets_version = '>=1.0.17,<=1.0.999'

#: All dependencies required to install Review Board.
package_dependencies = {
    'bleach': '>=3.3',
    'bleach-allowlist': '>=1.0.3',
    'cryptography': '>=1.8.1,<3.3.999',
>>>>>>> b70e4d61
    'Django': django_version,
    'django-cors-headers': '>=1.1.0,<1.1.999',
    'django_evolution': '>=2.1,<2.999',
    'django-haystack': '>=2.8.1,<2.999',
    'django-multiselectfield': '',
    'django-oauth-toolkit': '>=0.9.0,<0.9.999',
    'Djblets': djblets_version,
    'docutils': '',
    'elasticsearch': '>=2.4.1,<2.999',

    # Markdown 3.2 dropped support for Python 2.
    'markdown': [
        {
            'python': PYTHON_2_RANGE,
            'version': '>=3.1.1,<3.1.999',
        },
        {
            'python': PYTHON_3_RANGE,
            'version': '>=3.3.3',
        },
    ],

    'mimeparse': '>=0.1.3',
    'paramiko': '>=1.12',
    'Pygments': [
        {
            'python': PYTHON_2_RANGE,
            'version': '>=2.1,<=2.5.999',
        },
        {
            'python': PYTHON_3_RANGE,
            'version': '>=2.1',
        },
    ],

    # To keep behavior consistent between Python 2 and 3 installs, we're
    # sticking with the pymdown-extensions 6.x range. At the time of this
    # writing (November 14, 2020), the latest version is 8.0.1, and 6.3+
    # all require Python-Markdown 3.2+, which requires Python 3.
    #
    # Once we drop Python 2 support, we can migrate to the latest
    # pymdown-extensions release.
    'pymdown-extensions': [
        {
            'python': PYTHON_2_RANGE,
            'version': '>=6.2,<6.2.999',
        },
        {
            'python': PYTHON_3_RANGE,
            'version': '>=6.3,<6.3.999',
        },
    ],
    'python-memcached': '',
    'pytz': '>=2015.2',
    'Whoosh': '>=2.6',

    # The following are pinned versions/ranges needed to satisfy dependency
    # conflicts between multiple projects. We are not using these directly.
    # These should be removed in future versions of Review Board as
    # dependencies change.

    # asana dependencies:
    'requests-oauthlib': '>=0.8,<=1.0',

    # django-oauth-toolkit dependencies:
    'django-braces': '==1.13.0',
    'oauthlib': '==1.0.1',

    # cryptography and paramiko dependencies:
    'bcrypt': [
        {
            'python': PYTHON_2_RANGE,
            'version': '>=3.1.7,<3.1.999',
        },
        {
            'python': PYTHON_3_RANGE,
            'version': '>=3.1.7',
        },
    ],

    # setuptools and other modules need pyparsing, but 3.0+ won't support
    # Python 2.7.
    'pyparsing': [
        {
            'python': PYTHON_2_RANGE,
            'version': '>=2.4,<2.4.999',
        },
        {
            'python': PYTHON_3_RANGE,
            'version': '>=2.4',
        }
    ],
}

#: Dependencies only specified during the packaging process.
#:
#: These dependencies are not used when simply developing Review Board.
#: The dependencies here are generally intended to be those that themselves
#: require Review Board.
package_only_dependencies = {
    'rbintegrations': '>=2.0b1',
}


_dependency_error_count = 0
_dependency_warning_count = 0


def build_dependency_list(deps, version_prefix=''):
    """Build a list of dependency specifiers from a dependency map.

    This can be used along with :py:data:`package_dependencies`,
    :py:data:`npm_dependencies`, or other dependency dictionaries to build a
    list of dependency specifiers for use on the command line or in
    :file:`setup.py`.

    Args:
        deps (dict):
            A dictionary of dependencies.

    Returns:
        list of unicode:
        A list of dependency specifiers.
    """
    new_deps = []

    for dep_name, dep_details in deps.items():
        if isinstance(dep_details, list):
            new_deps += [
                '%s%s%s; python_version%s'
                % (dep_name, version_prefix, entry['version'], entry['python'])
                for entry in dep_details
            ]
        else:
            new_deps.append('%s%s%s' % (dep_name, version_prefix, dep_details))

    return sorted(new_deps, key=lambda s: s.lower())


def _dependency_message(message, prefix=''):
    """Utility function to print and track a dependency-related message.

    This will track that a message was printed, allowing us to determine if
    any messages were shown to the user.

    Args:
        message (unicode):
            The dependency-related message to display. This will be wrapped,
            but long strings (like paths) will not contain line breaks.

        prefix (unicode, optional):
            The prefix for the message. All text will be aligned after this.
    """
    sys.stderr.write('\n%s\n'
                     % textwrap.fill(message,
                                     initial_indent=prefix,
                                     subsequent_indent=' ' * len(prefix),
                                     break_long_words=False,
                                     break_on_hyphens=False))


def dependency_error(message):
    """Print a dependency error.

    This will track that a message was printed, allowing us to determine if
    any messages were shown to the user.

    Args:
        message (unicode):
            The dependency error to display. This will be wrapped, but long
            strings (like paths) will not contain line breaks.
    """
    global _dependency_error_count

    _dependency_message(message, prefix='ERROR: ')
    _dependency_error_count += 1


def dependency_warning(message):
    """Print a dependency warning.

    This will track that a message was printed, allowing us to determine if
    any messages were shown to the user.

    Args:
        message (unicode):
            The dependency warning to display. This will be wrapped, but long
            strings (like paths) will not contain line breaks.
    """
    global _dependency_warning_count

    _dependency_message(message, prefix='WARNING: ')
    _dependency_warning_count += 1


def fail_if_missing_dependencies():
    """Exit the process with an error if dependency messages were shown.

    If :py:func:`dependency_error` or :py:func:`dependency_warning` were
    called, this will print some help information with a link to the manual
    and then exit the process.
    """
    if _dependency_warning_count > 0 or _dependency_error_count > 0:
        from reviewboard import get_manual_url

        _dependency_message('Please see %s for help setting up Review Board.'
                            % get_manual_url())

        if _dependency_error_count > 0:
            sys.exit(1)<|MERGE_RESOLUTION|>--- conflicted
+++ resolved
@@ -48,7 +48,6 @@
 django_version = '>=1.11.29,<1.11.999'
 
 #: The version range required for Djblets.
-<<<<<<< HEAD
 djblets_version = '>=2.2,<=2.999'
 
 #: All dependencies required to install Review Board.
@@ -63,15 +62,11 @@
             'version': '>=1.8.1',
         },
     ],
-=======
-djblets_version = '>=1.0.17,<=1.0.999'
 
 #: All dependencies required to install Review Board.
 package_dependencies = {
     'bleach': '>=3.3',
     'bleach-allowlist': '>=1.0.3',
-    'cryptography': '>=1.8.1,<3.3.999',
->>>>>>> b70e4d61
     'Django': django_version,
     'django-cors-headers': '>=1.1.0,<1.1.999',
     'django_evolution': '>=2.1,<2.999',
