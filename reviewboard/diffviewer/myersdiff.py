--- conflicted
+++ resolved
@@ -1,12 +1,8 @@
-<<<<<<< HEAD
 from __future__ import unicode_literals
 
 from djblets.util.compat.six.moves import range
 
-from reviewboard.diffviewer.differ import Differ
-=======
 from reviewboard.diffviewer.differ import Differ, DiffCompatVersion
->>>>>>> fe168cdc
 
 
 class MyersDiffer(Differ):
@@ -369,18 +365,10 @@
                 if best > 0:
                     return ret_x, ret_y, False, True
 
-<<<<<<< HEAD
-            continue  # XXX
-
-            # If we've reached or gone past the max cost, just give up now
-            # and report the halfway point between our best results.
-            if cost >= max_cost:
-=======
             if (cost >= max_cost and
                 self.compat_version >= DiffCompatVersion.MYERS_SMS_COST_BAIL):
                 # We've reached or gone past the max cost. Just give up now
                 # and report the halfway point between our best results.
->>>>>>> fe168cdc
                 fx_best = bx_best = 0
 
                 # Find the forward diagonal that maximized x + y
