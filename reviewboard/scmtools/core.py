--- conflicted
+++ resolved
@@ -10,12 +10,8 @@
 from pkg_resources import iter_entry_points
 
 from django.utils import six
-<<<<<<< HEAD
 from django.utils.encoding import (force_bytes, force_str, force_text,
                                    python_2_unicode_compatible)
-=======
-from django.utils.encoding import force_text, python_2_unicode_compatible
->>>>>>> e27a5f85
 from django.utils.six.moves.urllib.error import HTTPError
 from django.utils.six.moves.urllib.parse import urlparse
 from django.utils.six.moves.urllib.request import (Request as URLRequest,
