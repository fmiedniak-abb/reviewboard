import logging
import os
<<<<<<< HEAD
import unittest
=======
from errno import ECONNREFUSED
>>>>>>> c238da6b
from tempfile import mkdtemp
from unittest import SkipTest

from paramiko.ssh_exception import NoValidConnectionsError

from reviewboard.scmtools.core import HEAD
from reviewboard.scmtools.errors import SCMError, AuthenticationError
from reviewboard.scmtools.models import Repository
from reviewboard.site.models import LocalSite
from reviewboard.ssh.client import SSHClient
from reviewboard.ssh.tests import SSHTestCase


logger = logging.getLogger(__name__)


class SCMTestCase(SSHTestCase):
    """Base class for test suites for SCMTools."""

    ssh_client = None

    #: Executables that must be available system-wide for SSH tests.
    #:
    #: SSH tests often require running a command over SSH. These commands
    #: may be available in the local virtualenv where development is taking
    #: place, but may not be available system-wide.
    #:
    #: If this is specified, and the command is not available in the system
    #: path when connecting, the test will be skipped.
    #:
    #: Version Added:
    #:     5.0
    #:
    #: Type:
    #:     list of unicode
    ssh_required_system_exes = None

    _can_test_ssh = None
    _ssh_system_exe_status = {}

    def setUp(self):
        super(SCMTestCase, self).setUp()
        self.tool = None

    def _check_can_test_ssh(self):
        """Check whether SSH-based tests can be run.

        This will check if the user's SSH keys are authorized by the local
        machine for authentication, and whether any system-wide tools are
        available.

        If SSH-based tests cannot be run, the current test will be flagged
        as skipped.
        """
        # These tests are global across all unit tests using this class.
        if SCMTestCase._can_test_ssh is None:
            SCMTestCase.ssh_client = SSHClient()
            key = self.ssh_client.get_user_key()
            SCMTestCase._can_test_ssh = (
                key is not None and
                self.ssh_client.is_key_authorized(key))

        if not SCMTestCase._can_test_ssh:
            raise SkipTest(
                "Cannot perform SSH access tests. The local user's SSH "
                "public key must be in the %s file and SSH must be enabled."
                % os.path.join(self.ssh_client.storage.get_ssh_dir(),
                               'authorized_keys'))

        # These tests are local to all unit tests using the same executable.
        system_exes = self.ssh_required_system_exes

        if system_exes:
            user_key = SCMTestCase.ssh_client.get_user_key()

            exes_to_check = (
                set(system_exes) -
                set(SCMTestCase._ssh_system_exe_status.keys()))

            for system_exe in exes_to_check:
                # For safety, we'll do one connection per check, to avoid
                # one check impacting another.
                client = SSHClient()
                client.connect('localhost',
                               pkey=user_key)

                try:
                    stdout, stderr = client.exec_command('which %s'
                                                         % system_exe)[1:]

                    # It's important to read all stdout/stderr data before
                    # waiting for status.
                    stdout.read()
                    stderr.read()
                    code = stdout.channel.recv_exit_status()

                    status = (code == 0)
                except Exception as e:
                    logger.error('Unexpected error running `which %s` on '
                                 'localhost for SSH test: %s',
                                 system_exe, e)
                    status = False
                finally:
                    client.close()

                SCMTestCase._ssh_system_exe_status[system_exe] = status

            missing_exes = ', '.join(
                '"%s"' % _system_exe
                for _system_exe in system_exes
                if not SCMTestCase._ssh_system_exe_status[_system_exe]
            )

            if missing_exes:
                raise SkipTest(
                    'Cannot perform SSH access tests. %s must be '
                    'available in the system path when executing '
                    'commands locally over SSH. You may need to install the '
                    'tool or make sure that the correct directory is in '
                    '~/.zshenv, ~/.profile, or another suitable file used '
                    'in non-interactive sessions.'
                    % missing_exes)

    def _test_ssh(self, repo_path, filename=None):
        """Helper for testing an SSH connection to a local repository.

        This will attempt to SSH into the local machine and connect to the
        given repository, checking it for validity and optionally fetching
        a file.

        If this is unable to connect to the local machine, the test will be
        flagged as skipped.

        Args:
            repo_path (unicode):
                The repository path to check.

            filename (unicode, optional):
                The optional file in the repository to fetch.
        """
        self._check_can_test_ssh()

        repo = Repository(name='SSH Test', path=repo_path,
                          tool=self.repository.tool)
        tool = repo.get_scmtool()

        try:
            tool.check_repository(repo_path)
        except NoValidConnectionsError:
            # This box likely isn't set up for this test.
            SCMTestCase._can_test_ssh = False

            raise SkipTest(
                'Cannot perform SSH access tests. No local SSH service is '
                'running.')

        if filename:
            self.assertIsNotNone(tool.get_file(filename, HEAD))

    def _test_ssh_with_site(self, repo_path, filename=None):
        """Helper for testing an SSH connection and using a Local Site.

        This will attempt to SSH into the local machine and connect to the
        given repository, using an SSH key and repository based on a Local
        Site. It will check the repository for validity and optionally fetch
        a file.

        If this is unable to connect to the local machine, the test will be
        flagged as skipped.

        Args:
            repo_path (unicode):
                The repository path to check.

            filename (unicode, optional):
                The optional file in the repository to fetch.
        """
        self._check_can_test_ssh()

        # Get the user's .ssh key, for use in the tests
        user_key = self.ssh_client.get_user_key()
        self.assertIsNotNone(user_key)

        # Switch to a new SSH directory.
        self.tempdir = mkdtemp(prefix='rb-tests-home-')
        sshdir = os.path.join(self.tempdir, '.ssh')
        self._set_home(self.tempdir)

        self.assertEqual(sshdir, self.ssh_client.storage.get_ssh_dir())
        self.assertFalse(os.path.exists(os.path.join(sshdir, 'id_rsa')))
        self.assertFalse(os.path.exists(os.path.join(sshdir, 'id_dsa')))
        self.assertIsNone(self.ssh_client.get_user_key())

        tool_class = self.repository.tool

        # Make sure we aren't using the old SSH key. We want auth errors.
        repo = Repository(name='SSH Test', path=repo_path, tool=tool_class)
        tool = repo.get_scmtool()
        self.assertRaises(AuthenticationError,
                          lambda: tool.check_repository(repo_path))

        if filename:
            self.assertRaises(SCMError,
                              lambda: tool.get_file(filename, HEAD))

        for local_site_name in ('site-1',):
            local_site = LocalSite(name=local_site_name)
            local_site.save()

            repo = Repository(name='SSH Test', path=repo_path, tool=tool_class,
                              local_site=local_site)
            tool = repo.get_scmtool()

            ssh_client = SSHClient(namespace=local_site_name)
            self.assertEqual(ssh_client.storage.get_ssh_dir(),
                             os.path.join(sshdir, local_site_name))
            ssh_client.import_user_key(user_key)
            self.assertEqual(ssh_client.get_user_key(), user_key)

            # Make sure we can verify the repository and access files.
            tool.check_repository(repo_path, local_site_name=local_site_name)

            if filename:
                self.assertIsNotNone(tool.get_file(filename, HEAD))<|MERGE_RESOLUTION|>--- conflicted
+++ resolved
@@ -1,10 +1,5 @@
 import logging
 import os
-<<<<<<< HEAD
-import unittest
-=======
-from errno import ECONNREFUSED
->>>>>>> c238da6b
 from tempfile import mkdtemp
 from unittest import SkipTest
 
