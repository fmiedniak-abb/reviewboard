--- conflicted
+++ resolved
@@ -579,28 +579,23 @@
 
             return linenum
 
-<<<<<<< HEAD
         # Handle deleted empty files.
         if (parsed_file.index_header_value and
             parsed_file.index_header_value.endswith(b'\t(deleted)')):
             parsed_file.deleted = True
 
-        return super(SVNDiffParser, self).parse_diff_header(
+        linenum = super(SVNDiffParser, self).parse_diff_header(
             linenum, parsed_file)
+
+        if parsed_file.modified_file_details.endswith(b'(nonexistent)'):
+            parsed_file.deleted = True
+
+        return linenum
 
     def parse_special_header(self, linenum, parsed_file):
         """Parse a special diff header marking the start of a new file's info.
 
         This will look for:
-=======
-            linenum = super(SVNDiffParser, self).parse_diff_header(linenum,
-                                                                   info)
-
-            if info.get('newInfo') == '(nonexistent)':
-                info['deleted'] = True
-
-            return linenum
->>>>>>> 58e2b42f
 
         * An empty ``Index:`` line, which suggests a change to a property
           rather than a file (in older versions of SVN diffs).
