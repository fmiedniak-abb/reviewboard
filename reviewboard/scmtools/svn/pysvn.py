--- conflicted
+++ resolved
@@ -89,27 +89,16 @@
     def _get_file_data(self, normpath, normrev):
         data = self.client.cat(normpath, normrev)
 
-<<<<<<< HEAD
-        # Find out if this file has any keyword expansion set.
-        # If it does, collapse these keywords. This is because SVN
-        # will return the file expanded to us, which would break patching.
-        keywords = self.client.propget('svn:keywords', normpath, normrev,
-                                       recurse=True)
-
-        if normpath in keywords:
-            data = self.collapse_keywords(data,
-                                          force_bytes(keywords[normpath]))
-=======
         if has_expanded_svn_keywords(data):
             # Find out if this file has any keyword expansion set.
             # If it does, collapse these keywords. This is because SVN
             # will return the file expanded to us, which would break patching.
-            keywords = self.client.propget("svn:keywords", normpath, normrev,
+            keywords = self.client.propget('svn:keywords', normpath, normrev,
                                            recurse=True)
 
             if normpath in keywords:
-                data = collapse_svn_keywords(data, keywords[normpath])
->>>>>>> f5dae980
+                data = collapse_svn_keywords(data,
+                                             force_bytes(keywords[normpath]))
 
         return data
 
