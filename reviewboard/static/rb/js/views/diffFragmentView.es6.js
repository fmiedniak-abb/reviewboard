/**
 * A view for managing a loaded diff fragment and its state.
 *
 * This displays a fragment of a diff, offering options for expanding and
 * collapsing content.
 */
RB.DiffFragmentView = Backbone.View.extend({
    events: {
        'click .diff-expand-btn': '_onExpandButtonClicked',
        'click .rb-c-diff-collapse-button': '_onCollapseButtonClicked',
        'mouseenter': '_tryShowControlsDelayed',
        'mouseleave': '_tryHideControlsDelayed',
    },

    /** The exposed headers height to show when collapsed. */
    COLLAPSED_HEADERS_HEIGHT: 4,

    /** The timeout for a mouseout event to fire after it actually occurs. */
    _controlsHoverTimeout: 250,

    /**
     * Initialize the view.
     *
     * Args:
     *     options (object, optional):
     *         Options that control the view. This must at least provide
     *         ``loadDiff``.
     *
     * Option Args:
     *     collapsible (bool, optional):
     *         Whether or not the controls on the view can be collapsed. If
     *         collapsible, they will also start collapsed. This defaults to
     *         ``false``.
     *
     *     loadDiff (function):
     *         The function to call to load more of the diff. This must be
     *         provided by the caller.
     */
    initialize(options={}) {
        this._loadDiff = options.loadDiff;
        this._collapsible = !!options.collapsible;

        this._$table = null;
        this._$thead = null;
        this._$diffHeaders = null;
        this._$controls = null;

        this._centeredMgr = null;
        this._contextExpanded = false;
    },

    /**
     * Render the view.
     *
     * This will start the view off in a collapsed mode.
     *
     * Returns:
     *     RB.DiffFragmentView:
     *     This instance, for chaining.
     */
    render() {
        /*
         * Make sure this class isn't on the fragment, in case we're
         * reloading content.
         */
        this.$el.removeClass('allow-transitions');

        this._$table = this.$el.children('table');
        this._$diffHeaders = this._$table.find('.diff-header');
        this._$thead = this._$table.children('thead');
        this._$controls = this._$diffHeaders.find('td > div');

        if (this._collapsible && this.$el.is(':visible')) {
            this.hideControls();
        } else {
            /*
             * If we're not collapsible, then we're always expanded
             * by default.
             */
            this.showControls();
        }

        if (this._collapsible) {
            /*
             * Once we've hidden the controls, we want to enable transitions for
             * hovering. We don't apply this before (or make it implicit)
             * because we don't want all the transitions to take place on page
             * load, as it's both visually weird and messes with the height
             * calculation for the collapsed areas.
             */
            _.defer(() => this.$el.addClass('allow-transitions'));
        }

        return this;
    },

    /**
     * Show the controls on the specified comment container.
     */
    showControls() {
        /* This will effectively control the opacity of the controls. */
        this._$table
            .removeClass('collapsed')
            .addClass('expanded');

        /*
         * Undo all the transforms, so that these animate to their normal
         * positions.
         */
        this._$thead.css('transform', '');
        this._$diffHeaders.css('transform', '');
    },

    /**
     * Hide the controls on the specified comment container.
     *
     * Args:
     *     animate (boolean, optional):
     *         Whether to animate hiding the controls. By default, this is
     *         ``true``.
     */
    hideControls(animate) {
        /*
         * Never hide the controls when context has been expanded. It creates
         * a sort of jarring initial effect.
         */
        if (this._contextExpanded) {
            return;
        }

        if (animate === false) {
            this.$el.removeClass('allow-transitions');
        }

        this._$table
            .removeClass('expanded')
            .addClass('collapsed');

        const $firstDiffHeader = this._$diffHeaders.eq(0);

        if ($firstDiffHeader.hasClass('diff-header-above')) {
            /*
             * If the first diff header is present, we'll need to transition
             * the header down to be flush against the collapsed header.
             */
            const translateY = $firstDiffHeader.height() -
                               this.COLLAPSED_HEADERS_HEIGHT;

            this._$thead.css('transform', `translateY(${translateY}px)`);
        }

        /*
         * The diff headers won't have the same heights exactly. We need to
         * compute the proper scale for the correct size per-header.
         */
        _.each(this._$diffHeaders, diffHeaderEl => {
            const $diffHeader = $(diffHeaderEl);
            const scale = this.COLLAPSED_HEADERS_HEIGHT / $diffHeader.height();

            $diffHeader.css('transform', `scaleY(${scale})`);
        });

        if (animate === false) {
            _.defer(() => this.$el.addClass('allow-transitions'));
        }
    },

    /*
     * Common functionality around expand or collapsing the diff fragment.
     *
     * This will grab information from the expand/collapse button provided
     * and load a new diff fragment representing the state described in that
     * button. The new diff will represent either an expanded or collapsed
     * state.
     *
     * Args:
     *     $btn (jQuery):
     *         The button element that triggered the event leading to this
     *         function call.
     */
    _expandOrCollapse($btn) {
        this._loadDiff({
            linesOfContext: $btn.data('lines-of-context'),
            onDone: this._onExpandOrCollapseFinished.bind(this),
        });
    },

    /**
     * Attempt to hide the controls in the given container after a delay.
     */
    _tryShowControlsDelayed() {
        if (this._collapsible) {
            _.delay(() => {
                if (this.$el.is(':hover')) {
                    this.showControls();
                }
            }, this._controlsHoverTimeout);
        }
    },

    /**
     * Attempt to hide the controls in the given container after a delay.
     */
    _tryHideControlsDelayed() {
        if (this._collapsible) {
            _.delay(() => {
                if (!this.$el.is(':hover')) {
                    this.hideControls();
                }
            }, this._controlsHoverTimeout);
        }
    },

    /*
     * Handler for when an expanded or collapsed fragment has loaded.
     *
     * This will reset the state of the view, based on the new fragment, and
     * re-render the view.
     */
    _onExpandOrCollapseFinished() {
        RB.setActivityIndicator(false, {});

        /* All our HTML has changed, so clean up and re-render everything. */
        if (this._centeredMgr !== null) {
            this._centeredMgr.remove();
            this._centeredMgr = null;
        }

        const $collapseButtons = this.$('.rb-c-diff-collapse-button');

        /*
         * Check if we have any collapse buttons. If so, we'll need to track
         * them in a CenteredElementManager.
         */
        if ($collapseButtons.length > 0) {
            this._centeredMgr = new RB.CenteredElementManager({
                elements: new Map(Array.prototype.map.call(
                    $collapseButtons,
                    el => {
                        const $chunks = $(el)
                            .closest('.sidebyside')
                            .children('tbody')
                            .not('.diff-header');

                        return [el, {
                            $top: $chunks.eq(0),
                            $bottom: $chunks.eq(-1),
                        }];
                    }))
            });
            this._centeredMgr.updatePosition();

            this._contextExpanded = true;
        } else {
            this._contextExpanded = false;
        }

        this.render();

        if (!this._contextExpanded) {
            this._tryHideControlsDelayed();
        }
    },

    /**
     * Expand a diff fragment.
     *
     * When the expand button is clicked, this will trigger loading of a
     * new diff fragment containing the context as defined by the data
     * attributes on the button.
     *
     * Args:
     *     e (Event):
     *         The click event.
     */
    _onExpandButtonClicked(e) {
        e.preventDefault();
        e.stopPropagation();

        this._expandOrCollapse($(e.currentTarget), e);
    },

    /**
     * Collapse an expanded diff fragment.
     *
     * When the collapse button is clicked, this will trigger loading of a
     * new diff fragment containing the context as defined by the data
     * attributes on the button.
     *
     * Args:
     *     e (Event):
     *         The click event.
     */
    _onCollapseButtonClicked(e) {
        e.preventDefault();
        e.stopPropagation();

<<<<<<< HEAD
        this._expandOrCollapse(
            $(e.target).closest('.rb-c-diff-collapse-button'),
            e);
=======
        this._expandOrCollapse($(e.currentTarget), e);
>>>>>>> 463bb735
    },
});<|MERGE_RESOLUTION|>--- conflicted
+++ resolved
@@ -295,12 +295,6 @@
         e.preventDefault();
         e.stopPropagation();
 
-<<<<<<< HEAD
-        this._expandOrCollapse(
-            $(e.target).closest('.rb-c-diff-collapse-button'),
-            e);
-=======
         this._expandOrCollapse($(e.currentTarget), e);
->>>>>>> 463bb735
     },
 });