--- conflicted
+++ resolved
@@ -195,12 +195,8 @@
         return ModelBackend.authenticate(self, username, password)
 
     def get_or_create_user(self, username, request):
-<<<<<<< HEAD
         """Get an existing user, or create one if it does not exist."""
-        return ModelBackend.get_or_create_user(self, username, request)
-=======
         return User.objects.get_or_create(username=username)
->>>>>>> e3b8c0c2
 
     def update_password(self, user, password):
         """Update the given user's password."""
