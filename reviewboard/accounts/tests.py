from __future__ import unicode_literals

import re

import nose
from django.conf import settings
from django.contrib import messages
from django.contrib.auth.models import User
from django.core.exceptions import ValidationError
from django.test.client import RequestFactory
from djblets.registries.errors import ItemLookupError, RegistrationError
from djblets.testing.decorators import add_fixtures
from kgb import SpyAgency

<<<<<<< HEAD
from reviewboard.accounts.backends import (AuthBackend, auth_backends,
                                           get_enabled_auth_backends,
                                           INVALID_USERNAME_CHAR_REGEX,
                                           register_auth_backend,
                                           StandardAuthBackend,
                                           unregister_auth_backend)
=======
try:
    import ldap
except ImportError:
    ldap = None

from reviewboard.accounts.backends import (AuthBackend,
                                           get_enabled_auth_backends,
                                           INVALID_USERNAME_CHAR_REGEX,
                                           LDAPBackend,
                                           StandardAuthBackend)
>>>>>>> 1e29d8d8
from reviewboard.accounts.forms.pages import (AccountPageForm,
                                              ChangePasswordForm,
                                              ProfileForm)
from reviewboard.accounts.models import (LocalSiteProfile,
                                         Profile,
                                         ReviewRequestVisit,
                                         Trophy)
from reviewboard.accounts.pages import (AccountPage, get_page_classes,
                                        register_account_page_class,
                                        unregister_account_page_class)
from reviewboard.testing import TestCase


<<<<<<< HEAD
class DummyAuthBackend(AuthBackend):
    backend_id = 'dummy'


class AuthBackendTests(TestCase):
    """Testing authentication backends."""
=======
class StandardAuthBackendTests(TestCase):
    """Unit tests for the standard authentication backend."""
>>>>>>> 1e29d8d8

    def _get_standard_auth_backend(self):
        backend = None

        for backend in get_enabled_auth_backends():
            # We do not use isinstance here because we specifically want a
            # StandardAuthBackend and not an instance of a subclass of it.
            if type(backend) is StandardAuthBackend:
                break

        self.assertIs(type(backend), StandardAuthBackend)

        return backend

    @add_fixtures(['test_users'])
    def test_get_or_create_user_exists(self):
        """Testing StandardAuthBackend.get_or_create_user when the requested
        user already exists
        """
        original_count = User.objects.count()

        user = User.objects.get(username='doc')
        backend = self._get_standard_auth_backend()
        result = backend.get_or_create_user('doc', None)

        self.assertEqual(original_count, User.objects.count())
        self.assertEqual(user, result)

    def test_get_or_create_user_new(self):
        """Testing StandardAuthBackend.get_or_create_user when the requested
        user does not exist
        """
        backend = self._get_standard_auth_backend()
        self.assertIsInstance(backend, StandardAuthBackend)
        user = backend.get_or_create_user('doc', None)

        self.assertIsNone(user)

    @add_fixtures(['test_users'])
    def test_get_user_exists(self):
        """Testing StandardAuthBackend.get_user when the requested user already
        exists
        """
        user = User.objects.get(username='doc')
        backend = self._get_standard_auth_backend()
        result = backend.get_user(user.pk)

        self.assertEqual(user, result)

    def test_get_user_not_exists(self):
        """Testing StandardAuthBackend.get_user when the requested user does
        not exist
        """
        backend = self._get_standard_auth_backend()
        result = backend.get_user(1)

        self.assertIsNone(result)


<<<<<<< HEAD
class AuthBackendRegistryTests(TestCase):
    @classmethod
    def setUpClass(cls):
        super(AuthBackendRegistryTests, cls).setUpClass()

        auth_backends.reset()

    def tearDown(self):
        super(AuthBackendRegistryTests, self).tearDown()

        auth_backends.reset()

    def test_register_auth_backend(self):
        """Testing register_auth_backend"""
        starting_set = set(auth_backends)
        register_auth_backend(DummyAuthBackend)

        self.assertSetEqual(set(auth_backends),
                            starting_set | {DummyAuthBackend})

    def test_unregister_auth_backend(self):
        """Testing unregister_auth_backend"""
        starting_set = set(auth_backends)
        register_auth_backend(DummyAuthBackend)
        unregister_auth_backend(DummyAuthBackend)
        self.assertSetEqual(set(auth_backends), starting_set)
=======
class BaseTestLDAPObject(object):
    def __init__(self, *args, **kwargs):
        pass

    def set_option(self, option, value):
        pass

    def start_tls_s(self):
        pass

    def simple_bind_s(self, *args, **kwargs):
        pass

    def bind_s(self, *args, **kwargs):
        pass

    def search_s(self, *args, **kwargs):
        pass


class LDAPAuthBackendTests(SpyAgency, TestCase):
    """Unit tests for the LDAP authentication backend."""

    DEFAULT_FILTER_STR = '(objectClass=*)'

    def setUp(self):
        if ldap is None:
            raise nose.SkipTest()

        super(LDAPAuthBackendTests, self).setUp()

        # These settings will get overridden on future test runs, since
        # they'll be reloaded from siteconfig.
        settings.LDAP_BASE_DN = 'CN=admin,DC=example,DC=com'
        settings.LDAP_GIVEN_NAME_ATTRIBUTE = 'givenName'
        settings.LDAP_SURNAME_ATTRIBUTE = 'sn'
        settings.LDAP_EMAIL_ATTRIBUTE = 'email'
        settings.LDAP_UID = 'uid'
        settings.LDAP_UID_MASK = None
        settings.LDAP_FULL_NAME_ATTRIBUTE = None

        self.backend = LDAPBackend()

    @add_fixtures(['test_users'])
    def test_authenticate_with_valid_credentials(self):
        """Testing LDAPBackend.authenticate with valid credentials"""
        class TestLDAPObject(BaseTestLDAPObject):
            def bind_s(ldapo, username, password):
                self.assertEqual(username,
                                 'CN=Doc Dwarf,OU=MyOrg,DC=example,DC=COM')
                self.assertEqual(password, 'mypass')

            def search_s(ldapo, base, scope,
                         filter_str=self.DEFAULT_FILTER_STR,
                         *args, **kwargs):
                self.assertEqual(base, 'CN=admin,DC=example,DC=com')
                self.assertEqual(scope, ldap.SCOPE_SUBTREE)
                self.assertEqual(filter_str, '(uid=doc)')

                return [['CN=Doc Dwarf,OU=MyOrg,DC=example,DC=COM']]

        self._patch_ldap(TestLDAPObject)

        user = self.backend.authenticate(username='doc', password='mypass')
        self.assertIsNotNone(user)

        self.assertEqual(user.username, 'doc')
        self.assertEqual(user.first_name, 'Doc')
        self.assertEqual(user.last_name, 'Dwarf')
        self.assertEqual(user.email, 'doc@example.com')
        self.assertFalse(user.is_staff)
        self.assertFalse(user.is_superuser)

    def test_authenticate_with_invalid_credentials(self):
        """Testing LDAPBackend.authenticate with invalid credentials"""
        class TestLDAPObject(BaseTestLDAPObject):
            def bind_s(ldapo, username, password):
                self.assertEqual(username,
                                 'CN=Doc Dwarf,OU=MyOrg,DC=example,DC=COM')
                self.assertEqual(password, 'mypass')

                raise ldap.INVALID_CREDENTIALS()

            def search_s(ldapo, base, scope,
                         filter_str=self.DEFAULT_FILTER_STR,
                         *args, **kwargs):
                self.assertEqual(base, 'CN=admin,DC=example,DC=com')
                self.assertEqual(scope, ldap.SCOPE_SUBTREE)
                self.assertEqual(filter_str, '(uid=doc)')

                return [['CN=Doc Dwarf,OU=MyOrg,DC=example,DC=COM']]

        self._patch_ldap(TestLDAPObject)

        user = self.backend.authenticate(username='doc', password='mypass')
        self.assertIsNone(user)

    def test_authenticate_with_ldap_error(self):
        """Testing LDAPBackend.authenticate with LDAP error"""
        class TestLDAPObject(BaseTestLDAPObject):
            def bind_s(ldapo, username, password):
                self.assertEqual(username,
                                 'CN=Doc Dwarf,OU=MyOrg,DC=example,DC=COM')
                self.assertEqual(password, 'mypass')

                raise ldap.LDAPError()

            def search_s(ldapo, base, scope,
                         filter_str=self.DEFAULT_FILTER_STR,
                         *args, **kwargs):
                self.assertEqual(base, 'CN=admin,DC=example,DC=com')
                self.assertEqual(scope, ldap.SCOPE_SUBTREE)
                self.assertEqual(filter_str, '(uid=doc)')

                return [['CN=Doc Dwarf,OU=MyOrg,DC=example,DC=COM']]

        self._patch_ldap(TestLDAPObject)

        user = self.backend.authenticate(username='doc', password='mypass')
        self.assertIsNone(user)

    def test_authenticate_with_exception(self):
        """Testing LDAPBackend.authenticate with unexpected exception"""
        class TestLDAPObject(BaseTestLDAPObject):
            def bind_s(ldapo, username, password):
                self.assertEqual(username,
                                 'CN=Doc Dwarf,OU=MyOrg,DC=example,DC=COM')
                self.assertEqual(password, 'mypass')

                raise Exception('oh no!')

            def search_s(ldapo, base, scope,
                         filter_str=self.DEFAULT_FILTER_STR,
                         *args, **kwargs):
                self.assertEqual(base, 'CN=admin,DC=example,DC=com')
                self.assertEqual(scope, ldap.SCOPE_SUBTREE)
                self.assertEqual(filter_str, '(uid=doc)')

                return [['CN=Doc Dwarf,OU=MyOrg,DC=example,DC=COM']]

        self._patch_ldap(TestLDAPObject)

        user = self.backend.authenticate(username='doc', password='mypass')
        self.assertIsNone(user)

    @add_fixtures(['test_users'])
    def test_get_or_create_user_with_existing_user(self):
        """Testing LDAPBackend.get_or_create_user with existing user"""
        original_count = User.objects.count()
        user = User.objects.get(username='doc')
        result = self.backend.get_or_create_user(username='doc', request=None)

        self.assertEqual(original_count, User.objects.count())
        self.assertEqual(user, result)

    def test_get_or_create_user_in_ldap(self):
        """Testing LDAPBackend.get_or_create_user with new user found in LDAP
        """
        class TestLDAPObject(BaseTestLDAPObject):
            def search_s(ldapo, base, scope,
                         filter_str=self.DEFAULT_FILTER_STR,
                         *args, **kwargs):
                user_dn = 'CN=Bob BobBob,OU=MyOrg,DC=example,DC=COM'

                if base == 'CN=admin,DC=example,DC=com':
                    self.assertEqual(scope, ldap.SCOPE_SUBTREE)
                    self.assertEqual(filter_str, '(uid=doc)')

                    return [[user_dn]]
                elif base == user_dn:
                    self.assertEqual(scope, ldap.SCOPE_BASE)
                    self.assertEqual(filter_str, self.DEFAULT_FILTER_STR)

                    return [[
                        user_dn,
                        {
                            'givenName': ['Bob'],
                            'sn': ['BobBob'],
                            'email': ['imbob@example.com'],
                        }
                    ]]
                else:
                    self.fail('Unexpected LDAP base "%s" in search_s() call.'
                              % base)

        self._patch_ldap(TestLDAPObject)

        self.assertEqual(User.objects.count(), 0)

        user = self.backend.get_or_create_user(username='doc', request=None)
        self.assertIsNotNone(user)
        self.assertEqual(User.objects.count(), 1)

        self.assertEqual(user.username, 'doc')
        self.assertEqual(user.first_name, 'Bob')
        self.assertEqual(user.last_name, 'BobBob')
        self.assertEqual(user.email, 'imbob@example.com')
        self.assertFalse(user.is_staff)
        self.assertFalse(user.is_superuser)

    def test_get_or_create_user_not_in_ldap(self):
        """Testing LDAPBackend.get_or_create_user with new user not found in
        LDAP
        """
        class TestLDAPObject(BaseTestLDAPObject):
            def search_s(ldapo, base, scope,
                         filter_str=self.DEFAULT_FILTER_STR,
                         *args, **kwargs):
                self.assertEqual(base, 'CN=admin,DC=example,DC=com')
                self.assertEqual(scope, ldap.SCOPE_SUBTREE)
                self.assertEqual(filter_str, '(uid=doc)')

                return []

        self._patch_ldap(TestLDAPObject)

        self.assertEqual(User.objects.count(), 0)

        user = self.backend.get_or_create_user(username='doc', request=None)

        self.assertIsNone(user)
        self.assertEqual(User.objects.count(), 0)

    def _patch_ldap(self, cls):
        self.spy_on(ldap.initialize, call_fake=lambda uri, *args: cls(uri))
>>>>>>> 1e29d8d8


class ReviewRequestVisitTests(TestCase):
    """Testing the ReviewRequestVisit model"""

    fixtures = ['test_users']

    def test_default_visibility(self):
        """Testing default value of ReviewRequestVisit.visibility"""
        review_request = self.create_review_request(publish=True)
        self.client.login(username='admin', password='admin')
        self.client.get(review_request.get_absolute_url())

        visit = ReviewRequestVisit.objects.get(
            user__username='admin', review_request=review_request.id)

        self.assertEqual(visit.visibility, ReviewRequestVisit.VISIBLE)


class ProfileTests(TestCase):
    """Test the Profile model."""

    fixtures = ['test_users']

    def test_is_profile_visible_with_public(self):
        """Testing User.is_profile_public with public profiles."""
        user1 = User.objects.get(username='admin')
        user2 = User.objects.get(username='doc')

        self.assertTrue(user1.is_profile_visible(user2))

    def test_is_profile_visible_with_private(self):
        """Testing User.is_profile_public with private profiles."""
        user1 = User.objects.get(username='admin')
        user2 = User.objects.get(username='doc')

        profile = user1.get_profile()
        profile.is_private = True
        profile.save()

        self.assertFalse(user1.is_profile_visible(user2))
        self.assertTrue(user1.is_profile_visible(user1))

        user2.is_staff = True
        self.assertTrue(user1.is_profile_visible(user2))

    @add_fixtures(['test_scmtools', 'test_site'])
    def test_is_star_unstar_updating_count_correctly(self):
        """Testing if star, unstar affect review request counts correctly."""
        user1 = User.objects.get(username='admin')
        profile1 = user1.get_profile()
        review_request = self.create_review_request(publish=True)

        site_profile = profile1.site_profiles.get(local_site=None)

        profile1.star_review_request(review_request)
        site_profile = LocalSiteProfile.objects.get(pk=site_profile.pk)

        self.assertTrue(review_request in
                        profile1.starred_review_requests.all())
        self.assertEqual(site_profile.starred_public_request_count, 1)

        profile1.unstar_review_request(review_request)
        site_profile = LocalSiteProfile.objects.get(pk=site_profile.pk)

        self.assertFalse(review_request in
                         profile1.starred_review_requests.all())
        self.assertEqual(site_profile.starred_public_request_count, 0)


class AccountPageTests(TestCase):
    """Test account page functionality."""

    builtin_pages = set(['settings', 'authentication', 'profile', 'groups',
                         'api-tokens'])

    def tearDown(self):
        """Uninitialize this test case."""
        super(AccountPageTests, self).tearDown()
        AccountPage.registry.reset()

    def test_default_pages(self):
        """Testing default list of account pages."""
        page_classes = list(get_page_classes())
        self.assertEqual(len(page_classes), len(self.builtin_pages))

        page_class_ids = [page_cls.page_id for page_cls in page_classes]
        self.assertEqual(set(page_class_ids), self.builtin_pages)

    def test_register_account_page_class(self):
        """Testing register_account_page_class."""
        class MyPage(AccountPage):
            page_id = 'test-page'
            page_title = 'Test Page'

        register_account_page_class(MyPage)

        page_classes = list(get_page_classes())
        self.assertEqual(len(page_classes), len(self.builtin_pages) + 1)
        self.assertEqual(page_classes[-1], MyPage)

    def test_register_account_page_class_with_duplicate(self):
        """Testing register_account_page_class with duplicate page."""
        class MyPage(AccountPage):
            page_id = 'test-page'
            page_title = 'Test Page'

        register_account_page_class(MyPage)

        with self.assertRaises(RegistrationError):
            register_account_page_class(MyPage)

    def test_unregister_account_page_class(self):
        """Testing unregister_account_page_class."""
        class MyPage(AccountPage):
            page_id = 'test-page'
            page_title = 'Test Page'

        register_account_page_class(MyPage)
        unregister_account_page_class(MyPage)

        page_classes = list(get_page_classes())
        self.assertEqual(len(page_classes), len(self.builtin_pages))

    def test_unregister_unknown_account_page_class(self):
        """Testing unregister_account_page_class with unknown page."""
        class MyPage(AccountPage):
            page_id = 'test-page'
            page_title = 'Test Page'

        with self.assertRaises(ItemLookupError):
            unregister_account_page_class(MyPage)

    def test_add_form_to_page(self):
        """Testing AccountPage.add_form."""
        class MyPage(AccountPage):
            page_id = 'test-page'
            page_title = 'Test Page'

        class MyForm(AccountPageForm):
            form_id = 'test-form'

        register_account_page_class(MyPage)
        MyPage.add_form(MyForm)

        self.assertEqual(MyPage.form_classes, [MyForm])

    def test_add_duplicate_form_to_page(self):
        """Testing AccountPage.add_form with duplicate form ID."""
        class MyForm(AccountPageForm):
            form_id = 'test-form'

        class MyPage(AccountPage):
            page_id = 'test-page'
            page_title = 'Test Page'
            form_classes = [MyForm]

        register_account_page_class(MyPage)

        with self.assertRaises(RegistrationError):
            MyPage.add_form(MyForm)

        self.assertEqual(MyPage.form_classes, [MyForm])

    def test_remove_form_from_page(self):
        """Testing AccountPage.remove_form."""
        class MyForm(AccountPageForm):
            form_id = 'test-form'

        class MyPage(AccountPage):
            page_id = 'test-page'
            page_title = 'Test Page'
            form_classes = [MyForm]

        register_account_page_class(MyPage)
        MyPage.remove_form(MyForm)

        self.assertEqual(MyPage.form_classes, [])

    def test_remove_unknown_form_from_page(self):
        """Testing AccountPage.remove_form with unknown form."""
        class MyForm(AccountPageForm):
            form_id = 'test-form'

        class MyPage(AccountPage):
            page_id = 'test-page'
            page_title = 'Test Page'

        register_account_page_class(MyPage)

        with self.assertRaises(ItemLookupError):
            MyPage.remove_form(MyForm)

    def test_default_form_classes_for_page(self):
        """Testing AccountPage._default_form_classes persistence"""
        class MyForm(AccountPageForm):
            form_id = 'test-form'

        class MyPage(AccountPage):
            page_id = 'test-page'
            page_title = 'Test Page'
            form_classes = [MyForm]

        register_account_page_class(MyPage)
        self.assertEqual(MyPage.form_classes, [MyForm])
        unregister_account_page_class(MyPage)
        self.assertEqual(MyPage.form_classes, [])
        register_account_page_class(MyPage)
        self.assertEqual(MyPage.form_classes, [MyForm])

    def test_empty_default_form_classes_for_page(self):
        """Testing AccountPage._default_form_classes with no form_classes"""
        class MyPage(AccountPage):
            page_id = 'test-page'
            page_title = 'Test Page'

        class MyForm(AccountPageForm):
            form_id = 'test-form'

        register_account_page_class(MyPage)
        self.assertEqual(MyPage.form_classes, [])
        MyPage.add_form(MyForm)
        self.assertEqual(MyPage.form_classes, [MyForm])
        unregister_account_page_class(MyPage)
        self.assertEqual(MyPage.form_classes, [])
        register_account_page_class(MyPage)
        self.assertEqual(MyPage.form_classes, [])


class UsernameTests(TestCase):
    """Unit tests for username rules."""

    cases = [
        ('spaces  ', 'spaces'),
        ('spa ces', 'spaces'),
        ('CASES', 'cases'),
        ('CaSeS', 'cases'),
        ('Spec!al', 'specal'),
        ('email@example.com', 'email@example.com'),
        ('da-shes', 'da-shes'),
        ('un_derscores', 'un_derscores'),
        ('mu ^lt&^ipl Es', 'multiples'),
    ]

    def test(self):
        """Testing username regex for LDAP/AD backends."""
        for orig, new in self.cases:
            self.assertEqual(
                re.sub(INVALID_USERNAME_CHAR_REGEX, '', orig).lower(),
                new)


class TrophyTests(TestCase):
    """Test the Trophy Case."""

    fixtures = ['test_users']

    def test_is_fish_trophy_awarded_for_new_review_request(self):
        """Testing if a fish trophy is awarded for a new review request."""
        user1 = User.objects.get(username='doc')
        category = 'fish'
        review_request = self.create_review_request(publish=True, id=3223,
                                                    submitter=user1)
        trophies = Trophy.objects.get_trophies(review_request)
        self.assertEqual(trophies[0].category, category)
        self.assertTrue(
            trophies[0].review_request.extra_data['calculated_trophies'])

    def test_is_fish_trophy_awarded_for_older_review_request(self):
        """Testing if a fish trophy is awarded for an older review request."""
        user1 = User.objects.get(username='doc')
        category = 'fish'
        review_request = self.create_review_request(publish=True, id=1001,
                                                    submitter=user1)
        del review_request.extra_data['calculated_trophies']
        trophies = Trophy.objects.get_trophies(review_request)
        self.assertEqual(trophies[0].category, category)
        self.assertTrue(
            trophies[0].review_request.extra_data['calculated_trophies'])

    def test_is_milestone_trophy_awarded_for_new_review_request(self):
        """Testing if a milestone trophy is awarded for a new review request.
        """
        user1 = User.objects.get(username='doc')
        category = 'milestone'
        review_request = self.create_review_request(publish=True, id=1000,
                                                    submitter=user1)
        trophies = Trophy.objects.compute_trophies(review_request)
        self.assertEqual(trophies[0].category, category)
        self.assertTrue(
            trophies[0].review_request.extra_data['calculated_trophies'])

    def test_is_milestone_trophy_awarded_for_older_review_request(self):
        """Testing if a milestone trophy is awarded for an older review
        request.
        """
        user1 = User.objects.get(username='doc')
        category = 'milestone'
        review_request = self.create_review_request(publish=True, id=10000,
                                                    submitter=user1)
        del review_request.extra_data['calculated_trophies']
        trophies = Trophy.objects.compute_trophies(review_request)
        self.assertEqual(trophies[0].category, category)
        self.assertTrue(
            trophies[0].review_request.extra_data['calculated_trophies'])

    def test_is_no_trophy_awarded(self):
        """Testing if no trophy is awarded."""
        user1 = User.objects.get(username='doc')
        review_request = self.create_review_request(publish=True, id=999,
                                                    submitter=user1)
        trophies = Trophy.objects.compute_trophies(review_request)
        self.assertFalse(trophies)


class SandboxAuthBackend(AuthBackend):
    """Mock authentication backend to test extension sandboxing."""

    backend_id = 'test-id'
    name = 'test'
    supports_change_name = True
    supports_change_email = True
    supports_change_password = True

    def authenticate(self, username, password):
        """Raise an exception to test sandboxing."""
        raise Exception

    def update_password(self, user, password):
        """Raise an exception to test sandboxing."""
        raise Exception

    def update_name(self, user):
        """Raise an exception to test sandboxing."""
        raise Exception

    def update_email(self, user):
        """Raise an exception to test sandboxing."""
        raise Exception


class SandboxTests(SpyAgency, TestCase):
    """Test extension sandboxing."""

    def setUp(self):
        """Initialize this test case."""
        super(SandboxTests, self).setUp()

        self.factory = RequestFactory()
        self.request = self.factory.get('test')
        self.user = User.objects.create_user(username='reviewboard', email='',
                                             password='password')
        self.profile = Profile.objects.get_or_create(user=self.user)
        self.spy_on(get_enabled_auth_backends,
                    call_fake=lambda: [SandboxAuthBackend()])

        # Suppresses MessageFailure Exception at the end of save()
        self.spy_on(messages.add_message,
                    call_fake=lambda x, y, z: None)

    def tearDown(self):
        """Uninitialize this test case."""
        super(SandboxTests, self).tearDown()

    def test_authenticate_auth_backend(self):
        """Testing sandboxing of AuthBackend.authenticate."""
        form = ChangePasswordForm(page=None, request=self.request,
                                  user=self.user)
        form.cleaned_data = {
            'old_password': self.user.password,
        }

        self.spy_on(SandboxAuthBackend.authenticate)

        self.assertRaisesMessage(
            ValidationError,
            'Unexpected error when validating the password. '
            'Please contact the administrator.',
            lambda: form.clean_old_password())
        self.assertTrue(SandboxAuthBackend.authenticate.called)

    def test_update_password_auth_backend(self):
        """Testing sandboxing of AuthBackend.update_password."""
        form = ChangePasswordForm(page=None, request=self.request,
                                  user=self.user)
        form.cleaned_data = {
            'old_password': self.user.password,
            'password1': 'password1',
            'password2': 'password1',
        }

        self.spy_on(SandboxAuthBackend.update_password)

        form.save()
        self.assertTrue(SandboxAuthBackend.update_password.called)

    def test_update_name_auth_backend(self):
        """Testing sandboxing of AuthBackend.update_name."""
        form = ProfileForm(page=None, request=self.request, user=self.user)
        form.cleaned_data = {
            'first_name': 'Barry',
            'last_name': 'Allen',
            'email': 'flash@example.com',
            'profile_private': '',
        }
        self.user.email = 'flash@example.com'

        self.spy_on(SandboxAuthBackend.update_name)

        form.save()
        self.assertTrue(SandboxAuthBackend.update_name.called)

    def test_update_email_auth_backend(self):
        """Testing sandboxing of AuthBackend.update_email."""
        form = ProfileForm(page=None, request=self.request, user=self.user)
        form.cleaned_data = {
            'first_name': 'Barry',
            'last_name': 'Allen',
            'email': 'flash@example.com',
            'profile_private': '',
        }
        self.user.first_name = 'Barry'
        self.user.last_name = 'Allen'

        self.spy_on(SandboxAuthBackend.update_email)

        form.save()
        self.assertTrue(SandboxAuthBackend.update_email.called)<|MERGE_RESOLUTION|>--- conflicted
+++ resolved
@@ -12,25 +12,18 @@
 from djblets.testing.decorators import add_fixtures
 from kgb import SpyAgency
 
-<<<<<<< HEAD
+try:
+    import ldap
+except ImportError:
+    ldap = None
+
 from reviewboard.accounts.backends import (AuthBackend, auth_backends,
                                            get_enabled_auth_backends,
                                            INVALID_USERNAME_CHAR_REGEX,
                                            register_auth_backend,
+                                           LDAPBackend,
                                            StandardAuthBackend,
                                            unregister_auth_backend)
-=======
-try:
-    import ldap
-except ImportError:
-    ldap = None
-
-from reviewboard.accounts.backends import (AuthBackend,
-                                           get_enabled_auth_backends,
-                                           INVALID_USERNAME_CHAR_REGEX,
-                                           LDAPBackend,
-                                           StandardAuthBackend)
->>>>>>> 1e29d8d8
 from reviewboard.accounts.forms.pages import (AccountPageForm,
                                               ChangePasswordForm,
                                               ProfileForm)
@@ -44,17 +37,12 @@
 from reviewboard.testing import TestCase
 
 
-<<<<<<< HEAD
 class DummyAuthBackend(AuthBackend):
     backend_id = 'dummy'
 
 
-class AuthBackendTests(TestCase):
-    """Testing authentication backends."""
-=======
 class StandardAuthBackendTests(TestCase):
     """Unit tests for the standard authentication backend."""
->>>>>>> 1e29d8d8
 
     def _get_standard_auth_backend(self):
         backend = None
@@ -114,34 +102,6 @@
         self.assertIsNone(result)
 
 
-<<<<<<< HEAD
-class AuthBackendRegistryTests(TestCase):
-    @classmethod
-    def setUpClass(cls):
-        super(AuthBackendRegistryTests, cls).setUpClass()
-
-        auth_backends.reset()
-
-    def tearDown(self):
-        super(AuthBackendRegistryTests, self).tearDown()
-
-        auth_backends.reset()
-
-    def test_register_auth_backend(self):
-        """Testing register_auth_backend"""
-        starting_set = set(auth_backends)
-        register_auth_backend(DummyAuthBackend)
-
-        self.assertSetEqual(set(auth_backends),
-                            starting_set | {DummyAuthBackend})
-
-    def test_unregister_auth_backend(self):
-        """Testing unregister_auth_backend"""
-        starting_set = set(auth_backends)
-        register_auth_backend(DummyAuthBackend)
-        unregister_auth_backend(DummyAuthBackend)
-        self.assertSetEqual(set(auth_backends), starting_set)
-=======
 class BaseTestLDAPObject(object):
     def __init__(self, *args, **kwargs):
         pass
@@ -367,7 +327,34 @@
 
     def _patch_ldap(self, cls):
         self.spy_on(ldap.initialize, call_fake=lambda uri, *args: cls(uri))
->>>>>>> 1e29d8d8
+
+
+class AuthBackendRegistryTests(TestCase):
+    @classmethod
+    def setUpClass(cls):
+        super(AuthBackendRegistryTests, cls).setUpClass()
+
+        auth_backends.reset()
+
+    def tearDown(self):
+        super(AuthBackendRegistryTests, self).tearDown()
+
+        auth_backends.reset()
+
+    def test_register_auth_backend(self):
+        """Testing register_auth_backend"""
+        starting_set = set(auth_backends)
+        register_auth_backend(DummyAuthBackend)
+
+        self.assertSetEqual(set(auth_backends),
+                            starting_set | {DummyAuthBackend})
+
+    def test_unregister_auth_backend(self):
+        """Testing unregister_auth_backend"""
+        starting_set = set(auth_backends)
+        register_auth_backend(DummyAuthBackend)
+        unregister_auth_backend(DummyAuthBackend)
+        self.assertSetEqual(set(auth_backends), starting_set)
 
 
 class ReviewRequestVisitTests(TestCase):
