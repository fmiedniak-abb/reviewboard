--- conflicted
+++ resolved
@@ -291,23 +291,6 @@
         self.settings.setdefault('avatars', {})['avatar_service_id'] = \
             service.avatar_service_id
 
-<<<<<<< HEAD
-    def save(self, *args, **kwargs):
-        """Save the profile to the database.
-
-        The profile will only be saved if the user is not affected by read-only
-        mode.
-
-        Args:
-            *args (tuple):
-                Positional arguments to pass through to the superclass.
-
-            **kwargs (dict):
-                Keyword arguments to pass through to the superclass.
-        """
-        if not is_site_read_only_for(self.user):
-            super(Profile, self).save(*args, **kwargs)
-=======
     def get_display_name(self, viewing_user):
         """Return the name to display to the given user.
 
@@ -338,7 +321,22 @@
             return self.user.get_full_name() or self.user.username
         else:
             return self.user.username
->>>>>>> 4db29c53
+
+    def save(self, *args, **kwargs):
+        """Save the profile to the database.
+
+        The profile will only be saved if the user is not affected by read-only
+        mode.
+
+        Args:
+            *args (tuple):
+                Positional arguments to pass through to the superclass.
+
+            **kwargs (dict):
+                Keyword arguments to pass through to the superclass.
+        """
+        if not is_site_read_only_for(self.user):
+            super(Profile, self).save(*args, **kwargs)
 
     class Meta:
         db_table = 'accounts_profile'
