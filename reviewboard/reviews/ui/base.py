from __future__ import unicode_literals

import json
import logging
import os
from uuid import uuid4

import mimeparse
from django.core.exceptions import ObjectDoesNotExist
from django.http import HttpResponse
from django.template.context import RequestContext
from django.template.loader import render_to_string
from django.utils import six
from django.utils.safestring import mark_safe

from reviewboard.attachments.mimetypes import MIMETYPE_EXTENSIONS, score_match
from reviewboard.attachments.models import FileAttachment
from reviewboard.diffviewer.models import DiffSet
from reviewboard.reviews.context import make_review_request_context
<<<<<<< HEAD
from reviewboard.reviews.markdown_utils import markdown_render_conditional
=======
from reviewboard.reviews.markdown_utils import normalize_text_for_edit
>>>>>>> 7a69d322
from reviewboard.reviews.models import FileAttachmentComment, Review
from reviewboard.site.urlresolvers import local_site_reverse


_file_attachment_review_uis = []


class ReviewUI(object):
    name = None
    model = None
    template_name = 'reviews/ui/default.html'
    object_key = 'obj'
    diff_object_key = 'diff_against_obj'

    allow_inline = False
    supports_diffing = False

    css_bundle_names = []
    js_bundle_names = []
    js_files = []

    js_model_class = None
    js_view_class = None

    def __init__(self, review_request, obj):
        self.review_request = review_request
        self.obj = obj
        self.diff_against_obj = None
        self.request = None

    def set_diff_against(self, obj):
        """Sets the object to generate a diff against.

        This can only be called on review UIs that support diffing,
        and must be called before rendering.
        """
        assert self.supports_diffing

        self.diff_against_obj = obj

    def is_enabled_for(self, user=None, review_request=None,
                       file_attachment=None, **kwargs):
        """Returns whether the review UI is enabled under the given criteria.

        This can enable or disable a review UI's functionality, both on the
        file attachment thumbnail and review UI page, depending on the
        user, review request, file attachment, or some state associated with
        one or more of those.

        When this is called, the arguments are always passed as keyword
        arguments. Subclasses don't need to accept all the arguments, as
        long as they take a ``**kwargs``.
        """
        return True

    def render_to_response(self, request):
        """Renders the review UI to an HttpResponse.

        This is used to render a page dedicated to the review UI, complete
        with the standard Review Board chrome.
        """
        return HttpResponse(
            self.render_to_string(request, request.GET.get('inline', False)))

    def render_to_string(self, request, inline=True):
        """Renders the review UI to an HTML string.

        This renders the review UI to a string for use in embedding into
        either an existing page or a new page.

        If inline is True, the rendered review UI will be embeddable into
        an existing page.

        If inline is False, it will be rendered for use as a full, standalone
        page, compelte with Review Board chrome.
        """
        self.request = request

        last_activity_time, updated_object = \
            self.review_request.get_last_activity()

        draft = self.review_request.get_draft(request.user)
        review_request_details = draft or self.review_request

        close_description, close_description_rich_text = \
            self.review_request.get_close_description()

        context = {
            'caption': self.get_caption(draft),
            'close_description': close_description,
            'close_description_rich_text': close_description_rich_text,
            'comments': self.get_comments(),
            'draft': draft,
            'last_activity_time': last_activity_time,
            'review_request_details': review_request_details,
            'review_request': self.review_request,
            'review_ui': self,
            'review_ui_uuid': six.text_type(uuid4()),
            self.object_key: self.obj,
            self.diff_object_key: self.diff_against_obj,
        }

        if inline:
            context.update({
                'base_template': 'reviews/ui/base_inline.html',
                'review_ui_inline': True,
            })
        else:
            if self.review_request.repository_id:
                diffset_count = DiffSet.objects.filter(
                    history__pk=self.review_request.diffset_history_id).count()
            else:
                diffset_count = 0

            context.update({
                'base_template': 'reviews/ui/base.html',
                'has_diffs': (draft and draft.diffset) or diffset_count > 0,
                'review': self.review_request.get_pending_review(request.user),
                'review_ui_inline': False,
            })
        try:
            context.update(self.get_extra_context(request))
        except Exception as e:
            logging.error('Error when calling get_extra_context for '
                          'FileAttachmentReviewUI %r: %s',
                          self, e, exc_info=1)
        try:
            return render_to_string(
                self.template_name,
                RequestContext(
                    request,
                    make_review_request_context(request, self.review_request,
                                                context)))
        except Exception as e:
            logging.error('Error when calling get_js_model_data or '
                          'get_js_view_data for FileAttachmentReviewUI '
                          '%r: %s',
                          self, e, exc_info=1)

    def get_comments(self):
        return self.obj.get_comments()

    def get_caption(self, draft=None):
        if draft and self.obj.draft_caption:
            return self.obj.draft_caption

        return self.obj.caption

    def get_comment_thumbnail(self, comment):
        """Returns the thumbnail (as HTML) for a comment.

        If this ReviewUI can render comments with a contextual thumbnail,
        it should return HTML representing that comment. Otherwise, return
        None in order to use the fallback.
        """
        return None

    def get_comment_link_url(self, comment):
        """Returns the link for a comment.

        This will normally just link to the review UI itself, but some may want
        to specialize the URL to link to a specific location within the
        file.
        """
        local_site_name = None
        if self.review_request.local_site:
            local_site_name = self.review_request.local_site.name

        return local_site_reverse(
            'file-attachment',
            local_site_name=local_site_name,
            kwargs={
                'review_request_id': self.review_request.display_id,
                'file_attachment_id': self.obj.pk,
            })

    def get_comment_link_text(self, comment):
        """Return the text to link to a comment.

        This will normally just return the file attachment's display name, but
        some may want to specialize to list things like page numbers or
        sections.
        """
        return self.obj.display_name

    def get_extra_context(self, request):
        return {}

    def get_js_model_data(self):
        """Returns data to pass to the JavaScript Model during instantiation.

        This data will be passed as attributes to the reviewable model
        when constructed.
        """
        return {}

    def get_js_view_data(self):
        """Returns data to pass to the JavaScript View during instantiation.

        This data will be passed as options to the reviewable view
        when constructed.
        """
        return {}

    def get_comments_json(self):
        """Returns a JSON-serialized representation of comments for a template.

        The result of this can be used directly in a template to provide
        comments to JavaScript functions.
        """
        try:
            return mark_safe(json.dumps(
                self.serialize_comments(self.get_comments())))
        except Exception as e:
                logging.error('Error When calling serialize_comments for '
                              'FileAttachmentReviewUI %r: %s',
                              self, e, exc_info=1)

    def serialize_comments(self, comments):
        """Serializes the comments for the review UI target.

        By default, this will return a list of serialized comments,
        but it can be overridden to return other list or dictionary-based
        representations, such as comments grouped by an identifier or region.
        These representations must be serializable into JSON.
        """
        user = self.request.user

        result = []
        for comment in comments:
            try:
                review = comment.get_review()
            except Review.DoesNotExist:
                logging.error('Missing Review for comment %r' % comment)
                continue

            try:
                if review and (review.public or review.user == user):
                    result.append(self.serialize_comment(comment))
            except Exception as e:
                logging.error('Error when calling serialize_comment for '
                              'FileAttachmentReviewUI %r: %s',
                              self, e, exc_info=1)

        return result

    def serialize_comment(self, comment):
        """Serializes a comment.

        This will provide information on the comment that may be useful
        to the JavaScript code.

        Subclasses that want to add additional data should generally
        augment the result of this function and not replace it.
        """
        review = comment.get_review()
        user = self.request.user

        return {
            'comment_id': comment.pk,
<<<<<<< HEAD
            'text': escape(comment.text),
            'html': markdown_render_conditional(comment.text,
                                                comment.rich_text),
=======
            'text': normalize_text_for_edit(user, comment.text,
                                            comment.rich_text),
            'rich_text': comment.rich_text,
>>>>>>> 7a69d322
            'user': {
                'username': review.user.username,
                'name': review.user.get_full_name() or review.user.username,
            },
            'url': comment.get_review_url(),
            'localdraft': review.user == user and not review.public,
            'review_id': review.pk,
            'review_request_id': review.review_request_id,
            'issue_opened': comment.issue_opened,
            'issue_status': comment.issue_status_to_string(
                comment.issue_status),
        }


class FileAttachmentReviewUI(ReviewUI):
    """Base class for Review UIs for file attachments.

    Review UIs that deal with FileAttachment objects can subclass this
    to provide the common functionality for their review UI.

    This class handles fetching and serializing comments, locating a correct
    FileAttachmentReviewUI subclass for a given mimetype, and feeding
    data to the JavaScript AbstractReviewable model.

    This also handles much of the work for diffing FileAttachments.
    """
    name = 'Unknown file type'
    object_key = 'file'
    diff_object_key = 'diff_against_file'
    supported_mimetypes = []
    js_model_class = 'RB.DummyReviewable'
    js_view_class = 'RB.DummyReviewableView'

    def get_comments(self):
        """Returns a list of comments made on the FileAttachment.

        If this review UI is showing a diff between two FileAttachments,
        the comments returned will be specific to that diff.
        """
        comments = FileAttachmentComment.objects.filter(
            file_attachment_id=self.obj.pk)

        if self.diff_against_obj:
            comments = comments.filter(
                diff_against_file_attachment_id=self.diff_against_obj.pk)
        else:
            comments = comments.filter(
                diff_against_file_attachment_id__isnull=True)

        return comments

    def serialize_comment(self, comment):
        data = super(FileAttachmentReviewUI, self).serialize_comment(comment)
        data.update(comment.extra_data)
        return data

    def get_js_model_data(self):
        """Returns model data for the JavaScript AbstractReviewable subclass.

        This will provide the fileAttachmentID and, if diffing, the
        diffAgainstFileAttachmentID.

        Subclasses can override this to return additional data.
        """
        data = {
            'fileAttachmentID': self.obj.pk,
            'fileRevision': self.obj.attachment_revision,
        }

        if self.obj.attachment_history is not None:
            attachments = FileAttachment.objects.filter(
                attachment_history=self.obj.attachment_history)
            data['attachmentRevisionIDs'] = list(
                attachments.order_by('attachment_revision')
                .values_list('pk', flat=True))
            data['numRevisions'] = attachments.count()

        if self.diff_against_obj:
            data['diffCaption'] = self.diff_against_obj.display_name
            data['diffAgainstFileAttachmentID'] = self.diff_against_obj.pk
            data['diffRevision'] = self.diff_against_obj.attachment_revision

            if type(self) != type(self.diff_against_obj.review_ui):
                data['diffTypeMismatch'] = True

        return data

    @classmethod
    def get_best_handler(cls, mimetype):
        """Returns the handler and score that that best fit the mimetype."""
        best_score = 0
        best_fit = None

        for review_ui in _file_attachment_review_uis:
            for mt in review_ui.supported_mimetypes:
                try:
                    score = score_match(mimeparse.parse_mime_type(mt),
                                        mimetype)

                    if score > best_score:
                        best_score = score
                        best_fit = review_ui
                except ValueError:
                    continue

        return best_score, best_fit

    @classmethod
    def for_type(cls, attachment):
        """Returns the handler that is the best fit for provided mimetype."""
        if attachment.mimetype:
            try:
                mimetype = mimeparse.parse_mime_type(attachment.mimetype)
            except:
                logging.error('Unable to parse MIME type "%s" for %s',
                              attachment.mimetype, attachment)
                return None

            # Override the mimetype if mimeparse is known to misinterpret this
            # type of file as 'octet-stream'
            extension = os.path.splitext(attachment.filename)[1]

            if extension in MIMETYPE_EXTENSIONS:
                mimetype = MIMETYPE_EXTENSIONS[extension]

            score, handler = cls.get_best_handler(mimetype)

            if handler:
                try:
                    return handler(attachment.get_review_request(), attachment)
                except ObjectDoesNotExist as e:
                    logging.error('Unable to load review UI for %s: %s',
                                  attachment, e)
                except Exception as e:
                    logging.error('Error instantiating '
                                  'FileAttachmentReviewUI %r: %s',
                                  handler, e)

        return None


def register_ui(review_ui):
    """Registers a review UI class.

    This will register a review UI. Review Board will use it to
    display a UI when reviewing a supported file attachment.

    Only FileAttachmentReviewUI subclasses are supported.
    """
    if not issubclass(review_ui, FileAttachmentReviewUI):
        raise TypeError('Only FileAttachmentReviewUI subclasses can be '
                        'registered')

    _file_attachment_review_uis.append(review_ui)


def unregister_ui(review_ui):
    """Unregisters a review UI class.

    This will unregister a previously registered review UI.

    Only FileAttachmentReviewUI subclasses are supported. The class must
    have been registered beforehand or a ValueError will be thrown.
    """
    if not issubclass(review_ui, FileAttachmentReviewUI):
        raise TypeError('Only FileAttachmentReviewUI subclasses can be '
                        'unregistered')

    try:
        _file_attachment_review_uis.remove(review_ui)
    except ValueError:
        logging.error('Failed to unregister missing review UI %r' %
                      review_ui)
        raise ValueError('This review UI was not previously registered')<|MERGE_RESOLUTION|>--- conflicted
+++ resolved
@@ -17,11 +17,8 @@
 from reviewboard.attachments.models import FileAttachment
 from reviewboard.diffviewer.models import DiffSet
 from reviewboard.reviews.context import make_review_request_context
-<<<<<<< HEAD
-from reviewboard.reviews.markdown_utils import markdown_render_conditional
-=======
-from reviewboard.reviews.markdown_utils import normalize_text_for_edit
->>>>>>> 7a69d322
+from reviewboard.reviews.markdown_utils import (markdown_render_conditional,
+                                                normalize_text_for_edit)
 from reviewboard.reviews.models import FileAttachmentComment, Review
 from reviewboard.site.urlresolvers import local_site_reverse
 
@@ -282,15 +279,11 @@
 
         return {
             'comment_id': comment.pk,
-<<<<<<< HEAD
-            'text': escape(comment.text),
-            'html': markdown_render_conditional(comment.text,
-                                                comment.rich_text),
-=======
             'text': normalize_text_for_edit(user, comment.text,
                                             comment.rich_text),
             'rich_text': comment.rich_text,
->>>>>>> 7a69d322
+            'html': markdown_render_conditional(comment.text,
+                                                comment.rich_text),
             'user': {
                 'username': review.user.username,
                 'name': review.user.get_full_name() or review.user.username,
