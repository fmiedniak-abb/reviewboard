<<<<<<< HEAD
"""Model for a review request draft."""

from __future__ import annotations

from datetime import datetime
from typing import List, Optional, TYPE_CHECKING
=======
"""Models for review request drafts."""

from __future__ import annotations

from typing import ClassVar
>>>>>>> 48dff908

from django.contrib.auth.models import User
from django.db import models
from django.db.models import F
from django.utils import timezone
from django.utils.translation import gettext, gettext_lazy as _
from djblets.db.fields import ModificationTimestampField, RelationCounterField
from djblets.db.managers import ConcurrencyManager

from reviewboard.attachments.models import FileAttachment
from reviewboard.changedescs.models import ChangeDescription
from reviewboard.diffviewer.models import DiffSet
from reviewboard.reviews.errors import NotModifiedError, PublishError
from reviewboard.reviews.fields import get_review_request_fields
from reviewboard.reviews.models.group import Group
from reviewboard.reviews.models.base_review_request_details import \
    BaseReviewRequestDetails
from reviewboard.reviews.models.review_request import ReviewRequest
from reviewboard.reviews.models.screenshot import Screenshot
from reviewboard.reviews.signals import review_request_published
from reviewboard.scmtools.errors import InvalidChangeNumberError

if TYPE_CHECKING:
    from django.db.models.manager import RelatedManager
    from reviewboard.attachments.models import FileAttachmentSequence
    from reviewboard.reviews.models.review_request import (
        FileAttachmentState,
        ReviewRequestFileAttachmentsData)
    from reviewboard.scmtools.core import ChangeSet


class ReviewRequestDraft(BaseReviewRequestDetails):
    """A draft of a review request.

    When a review request is being modified, a special draft copy of it is
    created containing all the details of the review request. This copy can
    be modified and eventually saved or discarded. When saved, the new
    details are copied back over to the originating ReviewRequest.
    """
    summary = models.CharField(
        _('summary'),
        max_length=BaseReviewRequestDetails.MAX_SUMMARY_LENGTH)

    owner = models.ForeignKey(
        User,
        on_delete=models.CASCADE,
        verbose_name=_('owner'),
        null=True,
        related_name='draft')
    review_request = models.ForeignKey(
        ReviewRequest,
        on_delete=models.CASCADE,
        related_name='draft',
        verbose_name=_('review request'),
        unique=True)
    last_updated = ModificationTimestampField(
        _('last updated'))
    diffset = models.ForeignKey(
        DiffSet,
        on_delete=models.CASCADE,
        verbose_name=_('diff set'),
        blank=True,
        null=True,
        related_name='review_request_draft')
    changedesc = models.ForeignKey(
        ChangeDescription,
        on_delete=models.CASCADE,
        verbose_name=_('change description'),
        blank=True,
        null=True)
    target_groups = models.ManyToManyField(
        Group,
        related_name='drafts',
        verbose_name=_('target groups'),
        blank=True)
    target_people = models.ManyToManyField(
        User,
        verbose_name=_('target people'),
        related_name='directed_drafts',
        blank=True)
    screenshots = models.ManyToManyField(
        Screenshot,
        related_name='drafts',
        verbose_name=_('screenshots'),
        blank=True)
    inactive_screenshots = models.ManyToManyField(
        Screenshot,
        verbose_name=_('inactive screenshots'),
        related_name='inactive_drafts',
        blank=True)

    file_attachments = models.ManyToManyField(
        FileAttachment,
        related_name='drafts',
        verbose_name=_('file attachments'),
        blank=True)
    inactive_file_attachments = models.ManyToManyField(
        FileAttachment,
        verbose_name=_('inactive files'),
        related_name='inactive_drafts',
        blank=True)

    submitter = property(lambda self: self.owner or
                         self.review_request.owner)
    repository = property(lambda self: self.review_request.repository)
    local_site = property(lambda self: self.review_request.local_site)

    depends_on = models.ManyToManyField('ReviewRequest',
                                        blank=True,
                                        verbose_name=_('Dependencies'),
                                        related_name='draft_blocks')

    screenshots_count = RelationCounterField(
        'screenshots',
        verbose_name=_('screenshots count'))

    inactive_screenshots_count = RelationCounterField(
        'inactive_screenshots',
        verbose_name=_('inactive screenshots count'))

    file_attachments_count = RelationCounterField(
        'file_attachments',
        verbose_name=_('file attachments count'))

    inactive_file_attachments_count = RelationCounterField(
        'inactive_file_attachments',
        verbose_name=_('inactive file attachments count'))

    # Set this up with a ConcurrencyManager to help prevent race conditions.
    objects: ClassVar[ConcurrencyManager] = ConcurrencyManager()

    commit = property(lambda self: self.commit_id,
                      lambda self, value: setattr(self, 'commit_id', value))

    def get_latest_diffset(self):
        """Returns the diffset for this draft."""
        return self.diffset

    def is_accessible_by(self, user):
        """Returns whether or not the user can access this draft."""
        return self.is_mutable_by(user)

    def is_mutable_by(self, user):
        """Returns whether or not the user can modify this draft."""
        return self.review_request.is_mutable_by(user)

    def get_file_attachments_data(
        self,
        *,
        active_attachments: Optional[FileAttachmentSequence] = None,
        inactive_attachments: Optional[FileAttachmentSequence] = None,
        draft_active_attachments: Optional[FileAttachmentSequence] = None,
        draft_inactive_attachments: Optional[FileAttachmentSequence] = None,
        **kwargs,
    ) -> ReviewRequestFileAttachmentsData:
        """Return data about a review request and its draft's file attachments.

        This returns sets of the active and inactive file attachment IDs
        that are attached to the review request or its draft. This data is
        used in :py:meth:`ReviewRequest.get_file_attachment_state()
        <reviewboard.reviews.models.review_request.ReviewRequest
        .get_file_attachment_state>`.

        The active and inactive file attachments on the review request and its
        draft may be passed in to avoid fetching them again if they've already
        been fetched elsewhere.

        The returned data will be cached for future lookups.

        Version Added:
            6.0

        Args:
            active_attachments (list, optional):
                The list of active file attachments on the review request.

            inactive_attachments (list, optional):
                The list of inactive file attachments on the review request.

            draft_active_attachments (list, optional):
                The list of active file attachments on the review request
                draft.

            draft_inactive_attachments (list, optional):
                The list of inactive file attachments on the review request
                draft.

        Returns:
            ReviewRequestFileAttachmentsData:
                The data about the file attachments on a review request and
                its draft.
        """
        return self.get_review_request().get_file_attachments_data(
            active_attachments=active_attachments,
            inactive_attachments=inactive_attachments,
            draft_active_attachments=draft_active_attachments,
            draft_inactive_attachments=draft_inactive_attachments)

    def get_file_attachment_state(
        self,
        file_attachment: FileAttachment,
    ) -> FileAttachmentState:
        """Get the state of a file attachment attached to this review request.

        Version Added:
            6.0

        Args:
            file_attachment (reviewboard.attachments.models.FileAttachment):
                The file attachment whose state will be returned.

        Returns:
            FileAttachmentState:
            The file attachment state.
        """
        return self.get_review_request().get_file_attachment_state(
            file_attachment)

    @staticmethod
    def create(review_request, changedesc=None):
        """Create a draft based on a review request.

        This will copy over all the details of the review request that
        we care about. If a draft already exists for the review request,
        the draft will be returned.

        Args:
            review_request (reviewboard.reviews.models.review_request.
                            ReviewRequest):
                The review request to fetch or create the draft from.

            changedesc (reviewboard.changedescs.models.ChangeDescription):
                A custom change description to set on the draft. This will
                always be set, overriding any previous one if already set.

        Returns:
            ReviewRequestDraft:
            The resulting draft.
        """
        draft, draft_is_new = \
            ReviewRequestDraft.objects.get_or_create(
                review_request=review_request,
                defaults={
                    'changedesc': changedesc,
                    'extra_data': review_request.extra_data or {},
                    'summary': review_request.summary,
                    'description': review_request.description,
                    'testing_done': review_request.testing_done,
                    'bugs_closed': review_request.bugs_closed,
                    'branch': review_request.branch,
                    'description_rich_text':
                        review_request.description_rich_text,
                    'testing_done_rich_text':
                        review_request.testing_done_rich_text,
                    'rich_text': review_request.rich_text,
                    'commit_id': review_request.commit_id,
                })

        if (changedesc is None and
            draft.changedesc_id is None and
            review_request.public):
            changedesc = ChangeDescription.objects.create()

        if changedesc is not None and draft.changedesc_id != changedesc.pk:
            old_changedesc_id = draft.changedesc_id
            draft.changedesc = changedesc
            draft.save(update_fields=('changedesc',))

            if old_changedesc_id is not None:
                ChangeDescription.objects.filter(pk=old_changedesc_id).delete()

        if draft_is_new:
            rels_to_update = [
                ('depends_on', 'to_reviewrequest_id', 'from_reviewrequest_id'),
                ('target_groups', 'group_id', 'reviewrequest_id'),
                ('target_people', 'user_id', 'reviewrequest_id'),
            ]

            if review_request.screenshots_count > 0:
                review_request.screenshots.update(draft_caption=F('caption'))
                rels_to_update.append(('screenshots', 'screenshot_id',
                                       'reviewrequest_id'))

            if review_request.inactive_screenshots_count > 0:
                review_request.inactive_screenshots.update(
                    draft_caption=F('caption'))
                rels_to_update.append(('inactive_screenshots', 'screenshot_id',
                                       'reviewrequest_id'))

            if review_request.file_attachments_count > 0:
                review_request.file_attachments.update(
                    draft_caption=F('caption'))
                rels_to_update.append(('file_attachments', 'fileattachment_id',
                                       'reviewrequest_id'))

            if review_request.inactive_file_attachments_count > 0:
                review_request.inactive_file_attachments.update(
                    draft_caption=F('caption'))
                rels_to_update.append(('inactive_file_attachments',
                                       'fileattachment_id',
                                       'reviewrequest_id'))

            for rel_field, id_field, lookup_field, in rels_to_update:
                # We don't need to query the entirety of each object, and
                # we'd like to avoid any JOINs. So, we'll be using the
                # M2M 'through' tables to perform lookups of the related
                # models' IDs.
                items = list(
                    getattr(review_request, rel_field).through.objects
                    .filter(**{lookup_field: review_request.pk})
                    .values_list(id_field, flat=True)
                )

                if items:
                    # Note that we're using add() instead of directly
                    # assigning the value. This lets us avoid a query that
                    # Django would perform to determine if it needed to clear
                    # out any existing values. Since we know this draft is
                    # new, there's no point in doing that.
                    getattr(draft, rel_field).add(*items)

        return draft

    def publish(
        self,
        review_request: Optional[ReviewRequest] = None,
        user: Optional[User] = None,
        trivial: bool = False,
        send_notification: bool = True,
        validate_fields: bool = True,
        timestamp: Optional[datetime] = None,
    ) -> ChangeDescription:
        """Publish this draft.

        This is an internal method. Programmatic publishes should use
        :py:meth:`reviewboard.reviews.models.review_request.ReviewRequest.publish`
        instead.

        This updates and returns the draft's ChangeDescription, which
        contains the changed fields. This is used by the e-mail template
        to tell people what's new and interesting.

        The keys that may be saved in ``fields_changed`` in the
        ChangeDescription are:

        *  ``submitter``
        *  ``summary``
        *  ``description``
        *  ``testing_done``
        *  ``bugs_closed``
        *  ``depends_on``
        *  ``branch``
        *  ``target_groups``
        *  ``target_people``
        *  ``screenshots``
        *  ``screenshot_captions``
        *  ``diff``
        *  Any custom field IDs

        Each field in 'fields_changed' represents a changed field. This will
        save fields in the standard formats as defined by the
        'ChangeDescription' documentation, with the exception of the
        'screenshot_captions' and 'diff' fields.

        For the 'screenshot_captions' field, the value will be a dictionary
        of screenshot ID/dict pairs with the following fields:

        * ``old``: The old value of the field
        * ``new``: The new value of the field

        For the ``diff`` field, there is only ever an ``added`` field,
        containing the ID of the new diffset.

        Args:
            review_request (reviewboard.reviews.models.review_request.
                            ReviewRequest, optional):
                The review request associated with this diff. If not provided,
                it will be looked up.

            user (django.contrib.auth.models.User, optional):
                The user publishing the draft. If not provided, this defaults
                to the review request submitter.

            trivial (bool, optional):
                Whether or not this is a trivial publish.

                Trivial publishes do not result in e-mail notifications.

            send_notification (bool, optional):
                Whether or not this will emit the
                :py:data:`reviewboard.reviews.signals.review_request_published`
                signal.

                This parameter is intended for internal use **only**.

            validate_fields (bool, optional):
                Whether or not the fields should be validated.

                This should only be ``False`` in the case of programmatic
                publishes, e.g., from close as submitted hooks.

            timestamp (datetime.datetime, optional):
                The datetime that should be used for all timestamps for objects
                published
                (:py:class:`~reviewboard.diffviewer.models.diff_set.DiffSet`,
                :py:class:`~reviewboard.changedescs.models.ChangeDescription`)
                over the course of the method.

        Returns:
            reviewboard.changedescs.models.ChangeDescription:
            The change description that results from this publish (if any).

            If this is an initial publish, there will be no change description
            (and this function will return ``None``).
        """
        if timestamp is None:
            timestamp = timezone.now()

        if not review_request:
            review_request = self.review_request

        assert review_request is not None

        if not self.changedesc and review_request.public:
            self.changedesc = ChangeDescription()

        changedesc = self.changedesc

        if not user:
            if changedesc:
                user = changedesc.get_user(self)
            else:
                user = review_request.submitter

        self.copy_fields_to_request(review_request)

        diffset = self.diffset

        # If no changes were made, raise exception and do not save
        if changedesc and not changedesc.has_modified_fields():
            raise NotModifiedError()

        if validate_fields:
            if not (self.target_groups.exists() or
                    self.target_people.exists()):
                raise PublishError(
                    gettext('There must be at least one reviewer before this '
                            'review request can be published.'))

            if not review_request.summary.strip():
                raise PublishError(
                    gettext('The draft must have a summary.'))

            if not review_request.description.strip():
                raise PublishError(
                    gettext('The draft must have a description.'))

            if (review_request.created_with_history and
                diffset and
                diffset.commit_count == 0):
                raise PublishError(
                    gettext('There are no commits attached to the diff.'))

        if diffset:
            if (review_request.created_with_history and not
                diffset.is_commit_series_finalized):
                raise PublishError(gettext(
                    'This commit series is not finalized.'))

            diffset.history = review_request.diffset_history
            diffset.timestamp = timestamp
            diffset.save(update_fields=('history', 'timestamp'))

        if changedesc:
            changedesc.user = user
            changedesc.timestamp = timestamp
            changedesc.public = True
            changedesc.save()
            review_request.changedescs.add(changedesc)

        review_request.description_rich_text = self.description_rich_text
        review_request.testing_done_rich_text = self.testing_done_rich_text
        review_request.rich_text = self.rich_text
        review_request.save()

        if send_notification:
            review_request_published.send(sender=type(review_request),
                                          user=user,
                                          review_request=review_request,
                                          trivial=trivial,
                                          changedesc=changedesc)

        return self.changedesc

    def update_from_commit_id(self, commit_id):
        """Update the data from a server-side changeset.

        If the commit ID refers to a pending changeset on an SCM which stores
        such things server-side (like Perforce), the details like the summary
        and description will be updated with the latest information.

        If the change number is the commit ID of a change which exists on the
        server, the summary and description will be set from the commit's
        message, and the diff will be fetched from the SCM.

        Args:
            commit_id (unicode):
                The commit ID or changeset ID that the draft will update
                from.

        Returns:
            list of unicode:
            The list of draft fields that have been updated from the commit.

        Raises:
            reviewboard.hostingsvcs.errors.HostingServiceError:
                The hosting service backing the repository encountered an
                error.

            reviewboard.scmtools.errors.InvalidChangeNumberError:
                The commit ID could not be found in the repository.

            reviewboard.scmtools.errors.SCMError:
                The repository tool encountered an error.

            NotImplementedError:
                The repository does not support fetching information from
                commit IDs.
        """
        changeset = None

        if self.repository.supports_pending_changesets:
            scmtool = self.repository.get_scmtool()
            changeset = scmtool.get_changeset(commit_id, allow_empty=True)

        if changeset and changeset.pending:
            return self.update_from_pending_change(commit_id, changeset)
        elif self.repository.supports_post_commit:
            return self.update_from_committed_change(commit_id)
        else:
            if changeset:
                raise InvalidChangeNumberError()
            else:
                raise NotImplementedError()

    def update_from_pending_change(
        self,
        commit_id: str,
        changeset: ChangeSet,
    ) -> List[str]:
        """Update the data from a server-side pending changeset.

        This will fetch the metadata from the server and update the fields on
        the draft.

        Version Changed:
            6.0:
            Added support for setting ``extra_data``.

        Args:
            commit_id (str):
                The changeset ID that the draft will update from.

            changeset (reviewboard.scmtools.core.ChangeSet):
                The changeset information to update from.

        Returns:
            list of str:
            The list of draft fields that have been updated from the change.

        Raises:
            reviewboard.scmtools.errors.InvalidChangeNumberError:
                A changeset could not be found.
        """
        if not changeset:
            raise InvalidChangeNumberError()

        # If the SCM supports changesets, they should always include a number,
        # summary and description, parsed from the changeset description. Some
        # specialized systems may support the other fields, but we don't want
        # to clobber the user-entered values if they don't.
        self.commit = commit_id
        description = changeset.description
        testing_done = changeset.testing_done

        self.summary = changeset.summary
        self.description = description
        self.description_rich_text = False

        modified_fields = [
            'commit_id', 'summary', 'description', 'description_rich_text',
        ]

        if testing_done:
            self.testing_done = testing_done
            self.testing_done_rich_text = False
            modified_fields += ['testing_done', 'testing_done_rich_text']

        if changeset.branch:
            self.branch = changeset.branch
            modified_fields.append('branch')

        if changeset.bugs_closed:
            self.bugs_closed = ','.join(changeset.bugs_closed)
            modified_fields.append('bugs_closed')

        if changeset.extra_data:
            if self.extra_data is None:
                self.extra_data = {}

            self.extra_data.update(changeset.extra_data)
            modified_fields.append('extra_data')

        return modified_fields

    def update_from_committed_change(self, commit_id):
        """Update from a committed change present on the server.

        Fetches the commit message and diff from the repository and sets the
        relevant fields.

        Args:
            commit_id (unicode):
                The commit ID to update from.

        Returns:
            list of unicode:
            The list of draft fields that have been updated from the commit
            message.
        """
        commit = self.repository.get_change(commit_id)
        summary, message = commit.split_message()
        message = message.strip()

        self.commit = commit_id
        self.summary = summary.strip()

        self.description = message
        self.description_rich_text = False

        self.diffset = DiffSet.objects.create_from_data(
            repository=self.repository,
            diff_file_name='diff',
            diff_file_contents=commit.diff,
            parent_diff_file_name=None,
            parent_diff_file_contents=None,
            diffset_history=None,
            basedir='/',
            request=None,
            base_commit_id=commit.parent,
            check_existence=False)

        # Compute a suitable revision for the diffset.
        self.diffset.update_revision_from_history(
            self.review_request.diffset_history)
        self.diffset.save(update_fields=('revision',))

        return [
            'commit_id',
            'description',
            'description_rich_text',
            'diffset',
            'summary',
        ]

    def copy_fields_to_request(
        self,
        review_request: ReviewRequest,
    ) -> None:
        """Copy draft fields to the review request.

        This will loop through all fields on the review request, copying any
        changes from the draft to the review request, in preparation for a
        publish.

        Args:
            review_request (reviewboard.reviews.models.review_request.
                            ReviewRequest):
                The review request to copy the fields to.
        """
        changedesc = self.changedesc

        for field_cls in get_review_request_fields():
            field = field_cls(review_request)

            if field.can_record_change_entry:
                old_value = field.load_value(review_request)
                new_value = field.load_value(self)

                if field.has_value_changed(old_value, new_value):
                    field.propagate_data(self)

                    if changedesc:
                        field.record_change_entry(changedesc,
                                                  old_value, new_value)

        # Screenshots and file attachments are a bit special. The list of
        # associated items can change, but so can captions within each.
        #
        # Fortunately, both of these types of models have near-identical
        # signatures, so we can reuse the same code for both.
        self._copy_attachments_to_review_request(
            changedesc=changedesc,
            changedesc_captions_field='screenshot_captions',
            changedesc_items_field='screenshots',
            changedesc_item_name_field='caption',
            review_request_models_active=review_request.screenshots,
            review_request_models_active_count=(
                review_request.screenshots_count),
            review_request_models_inactive=(
                review_request.inactive_screenshots),
            review_request_models_inactive_count=(
                review_request.inactive_screenshots_count),
            draft_models_active=self.screenshots,
            draft_models_active_count=self.screenshots_count,
            draft_models_inactive=self.inactive_screenshots,
            draft_models_inactive_count=self.inactive_screenshots_count)

        self._copy_attachments_to_review_request(
            changedesc=changedesc,
            changedesc_captions_field='file_captions',
            changedesc_items_field='files',
            changedesc_item_name_field='display_name',
            review_request_models_active=review_request.file_attachments,
            review_request_models_active_count=(
                review_request.file_attachments_count),
            review_request_models_inactive=(
                review_request.inactive_file_attachments),
            review_request_models_inactive_count=(
                review_request.inactive_file_attachments_count),
            draft_models_active=self.file_attachments,
            draft_models_active_count=self.file_attachments_count,
            draft_models_inactive=self.inactive_file_attachments,
            draft_models_inactive_count=self.inactive_file_attachments_count)

    def _copy_attachments_to_review_request(
        self,
        *,
        changedesc: Optional[ChangeDescription],
        changedesc_captions_field: str,
        changedesc_items_field: str,
        changedesc_item_name_field: str,
        review_request_models_active: RelatedManager,
        review_request_models_active_count: int,
        review_request_models_inactive: RelatedManager,
        review_request_models_inactive_count: int,
        draft_models_active: RelatedManager,
        draft_models_active_count: int,
        draft_models_inactive: RelatedManager,
        draft_models_inactive_count: int,
    ) -> None:
        """Copy over screenshots or file attachments to a review request.

        This takes care to copy over any screenshots/file attachments (as
        provided by the caller) from this draft to a review request. In the
        process, any changes to captions will be recorded in the change
        description.

        The logic attempts to minimize the number of database queries
        necessary to perform these updates.

        Args:
            changedesc (reviewboard.changedescs.models.ChangeDescription):
                The change description to update.

            changedesc_items_field (str):
                The field to set in the change description for any item
                changes.

            changedesc_captions_field (str):
                The field to set in the change description for any caption
                chagnes.

            changedesc_item_name_field (str):
                The name of the field representing the name of an item.

            review_request_models_active (django.db.models.manager.
                                          RelatedManager):
                The manager for the relation managing active items on the
                draft.

            review_request_models_active_count (int):
                The number of active items on the draft.

            review_request_models_inactive (django.db.models.manager.
                                            RelatedManager):
                The manager for the relation managing inactive items on the
                draft.

            review_request_models_inactive_count (int):
                The number of inactive items on the draft.

            draft_models_active (django.db.models.manager. RelatedManager):
                The manager for the relation managing active items on the
                draft.

            draft_models_active_count (int):
                The number of active items on the draft.

            draft_models_inactive (django.db.models.manager. RelatedManager):
                The manager for the relation managing inactive items on the
                draft.

            draft_models_inactive_count (int):
                The number of inactive items on the draft.
        """
        if (review_request_models_active_count > 0 or
            draft_models_active_count > 0):
            old_ids = set(
                review_request_models_active.values_list('pk', flat=True)
            )
            new_items = list(
                draft_models_active
                .only('pk', 'caption', 'draft_caption')
            )
            caption_changes = {}

            # Update the captions for each item. We won't be considering any
            # that were removed from the review request.
            for item in new_items:
                if item.caption != item.draft_caption:
                    if item.pk in old_ids:
                        caption_changes[item.pk] = {
                            'old': (item.caption,),
                            'new': (item.draft_caption,),
                        }

                    item.caption = item.draft_caption
                    item.save(update_fields=['caption'])

            if caption_changes and changedesc:
                changedesc.fields_changed[changedesc_captions_field] = \
                    caption_changes

            # If the list of IDs have changed, record the old/new items in the
            # change description, and then reset the list on the review request
            # to match the draft.
            new_ids = {
                item.pk
                for item in new_items
            }

            if new_ids.symmetric_difference(old_ids):
                if changedesc:
                    changedesc.record_field_change(
                        field=changedesc_items_field,
                        old_value=review_request_models_active.all(),
                        new_value=draft_models_active.all(),
                        name_field=changedesc_item_name_field)

                # Note that we explicitly want to clear this to preserve the
                # insertion order.
                review_request_models_active.set(draft_models_active.all(),
                                                 clear=True)

        if (review_request_models_inactive_count > 0 or
            draft_models_inactive_count > 0):
            # There's no change description entry required for this field.
            # We can just copy them.
            review_request_models_inactive.set(draft_models_inactive.all())

    def get_review_request(self):
        """Returns the associated review request."""
        return self.review_request

    class Meta:
        app_label = 'reviews'
        db_table = 'reviews_reviewrequestdraft'
        ordering = ['-last_updated']
        verbose_name = _('Review Request Draft')
        verbose_name_plural = _('Review Request Drafts')<|MERGE_RESOLUTION|>--- conflicted
+++ resolved
@@ -1,17 +1,9 @@
-<<<<<<< HEAD
 """Model for a review request draft."""
 
 from __future__ import annotations
 
 from datetime import datetime
-from typing import List, Optional, TYPE_CHECKING
-=======
-"""Models for review request drafts."""
-
-from __future__ import annotations
-
-from typing import ClassVar
->>>>>>> 48dff908
+from typing import ClassVar, List, Optional, TYPE_CHECKING
 
 from django.contrib.auth.models import User
 from django.db import models
