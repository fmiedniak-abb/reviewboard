import logging

from django import template
from django.conf import settings
from django.db.models import Q
from django.template import NodeList, TemplateSyntaxError
from django.template.loader import render_to_string
from django.utils import simplejson
from django.utils.html import escape
from django.utils.translation import ugettext_lazy as _
from djblets.util.decorators import basictag, blocktag
from djblets.util.misc import get_object_or_none
from djblets.util.templatetags.djblets_utils import humanize_list

from reviewboard.accounts.models import Profile
from reviewboard.diffviewer.models import DiffSet
from reviewboard.reviews.models import BaseComment, Comment, Group, \
                                       ReviewRequest, ScreenshotComment, \
                                       FileAttachmentComment


register = template.Library()


@register.tag
@blocktag
def forcomment(context, nodelist, filediff, review=None):
    """
    Loops over a list of comments beloning to a filediff.

    This will populate a special ``comment`` variable for use in the content.
    This is of the type :model:`reviews.Comment`.
    """
    new_nodelist = NodeList()
    context.push()

    if not review:
        comments = filediff.comments.all()
    else:
        comments = filediff.comments.filter(review=review)

    for comment in comments:
        context['comment'] = comment

        for node in nodelist:
            new_nodelist.append(node.render(context))

    context.pop()
    return new_nodelist.render(context)


@register.tag
@blocktag
def ifneatnumber(context, nodelist, rid):
    """
    Returns whether or not the specified number is a "neat" number.
    This is a number with a special property, such as being a
    palindrome or having trailing zeroes.

    If the number is a neat number, the contained content is rendered,
    and two variables, ``milestone`` and ``palindrome`` are defined.
    """
    if rid == None or rid < 1000:
        return ""

    ridstr = str(rid)
    interesting = False

    context.push()
    context['milestone'] = False
    context['palindrome'] = False

    if rid >= 1000:
        trailing = ridstr[1:]
        if trailing == "0" * len(trailing):
            context['milestone'] = True
            interesting = True

    if not interesting:
        if ridstr == ''.join(reversed(ridstr)):
            context['palindrome'] = True
            interesting = True

    if not interesting:
        context.pop()
        return ""

    s = nodelist.render(context)
    context.pop()
    return s


@register.tag
@basictag(takes_context=True)
def commentcounts(context, filediff, interfilediff=None):
    """
    Returns a JSON array of current comments for a filediff, sorted by
    line number.

    Each entry in the array has a dictionary containing the following keys:

      =========== ==================================================
      Key                Description
      =========== ==================================================
      comment_id         The ID of the comment
      text               The text of the comment
      line               The first line number
      num_lines          The number of lines this comment spans
      user               A dictionary containing "username" and "name" keys
                         for the user
      url                The URL to the comment
      localdraft         True if this is the current user's draft comment
      review_id          The ID of the review this comment is associated with
      ==============================================================
    """
    comment_dict = {}
    user = context.get('user', None)

    if interfilediff:
        query = Comment.objects.filter(filediff=filediff,
                                       interfilediff=interfilediff)
    else:
        query = Comment.objects.filter(filediff=filediff,
                                       interfilediff__isnull=True)

    for comment in query:
        review = get_object_or_none(comment.review)

        if review and (review.public or review.user == user):
            key = (comment.first_line, comment.num_lines)

            comment_dict.setdefault(key, []).append({
                'comment_id': comment.id,
                'text': escape(comment.text),
                'line': comment.first_line,
                'num_lines': comment.num_lines,
                'user': {
                    'username': review.user.username,
                    'name': review.user.get_full_name() or review.user.username,
                },
                #'timestamp': comment.timestamp,
                'url': comment.get_review_url(),
                'localdraft': review.user == user and \
                              not review.public,
                'review_id': review.id,
                'review_request_id': review.review_request.id,
                'issue_opened': comment.issue_opened,
                'issue_status': BaseComment
                                .issue_status_to_string(comment.issue_status),
            })

    comments_array = []

    for key, value in comment_dict.iteritems():
        comments_array.append({
            'linenum': key[0],
            'num_lines': key[1],
            'comments': value,
        })

    comments_array.sort(cmp=lambda x, y: cmp(x['linenum'], y['linenum'] or
                                         cmp(x['num_lines'], y['num_lines'])))

    return simplejson.dumps(comments_array)


@register.tag
@basictag(takes_context=True)
def screenshotcommentcounts(context, screenshot):
    """
    Returns a JSON array of current comments for a screenshot.

    Each entry in the array has a dictionary containing the following keys:

      ================== ====================================================
      Key                Description
      ================== ====================================================
      text               The text of the comment
      localdraft         True if this is the current user's draft comment
      x                  The X location of the comment's region
      y                  The Y location of the comment's region
      w                  The width of the comment's region
      h                  The height of the comment's region
      review_id          The ID of the review this comment is associated with
      review_request_id  The ID of the review request this comment is
                         associated with
      ================== ====================================================
    """
    comments = {}
    user = context.get('user', None)

    for comment in screenshot.comments.all():
        review = get_object_or_none(comment.review)

        if review and (review.public or review.user == user):
            position = '%dx%d+%d+%d' % (comment.w, comment.h, \
                                        comment.x, comment.y)

            comments.setdefault(position, []).append({
<<<<<<< HEAD
                'comment_id': comment.id,
                'text': comment.text,
=======
                'id': comment.id,
                'text': escape(comment.text),
>>>>>>> 0efcd3d5
                'user': {
                    'username': review.user.username,
                    'name': review.user.get_full_name() or review.user.username,
                },
                'url': comment.get_review_url(),
                'localdraft' : review.user == user and \
                               not review.public,
                'x' : comment.x,
                'y' : comment.y,
                'w' : comment.w,
                'h' : comment.h,
                'review_id': review.id,
                'review_request_id': review.review_request.id,
                'issue_opened': comment.issue_opened,
                'issue_status': BaseComment
                                .issue_status_to_string(comment
                                                        .issue_status),
            })

    return simplejson.dumps(comments)


@register.tag
@basictag(takes_context=True)
def file_attachment_comments(context, file_attachment):
    """Returns a JSON array of current comments for a file attachment."""
    comments = []
    user = context.get('user', None)

    for comment in file_attachment.comments.all():
        review = get_object_or_none(comment.review)

        if review and (review.public or review.user == user):
            comments.append({
                'comment_id': comment.id,
                'text': comment.text,
                'user': {
                    'username': review.user.username,
                    'name': review.user.get_full_name() or review.user.username,
                },
                'url': comment.get_review_url(),
                'localdraft': review.user == user and not review.public,
                'review_id': review.id,
                'review_request_id': review.review_request.id,
                'issue_opened': comment.issue_opened,
                'issue_status': BaseComment
                                .issue_status_to_string(comment
                                                        .issue_status),
            })

    return simplejson.dumps(comments)


@register.tag
@basictag(takes_context=True)
def reply_list(context, review, comment, context_type, context_id):
    """
    Renders a list of comments of a specified type.

    This is a complex, confusing function accepts lots of inputs in order
    to display replies to a type of object. In each case, the replies will
    be rendered using the template :template:`reviews/review_reply.html`.

    If ``context_type`` is ``"comment"``, ``"screenshot_comment"``
    or ``"file_attachment_comment"``, the generated list of replies are to
    ``comment``.

    If ``context_type`` is ``"body_top"`` or ```"body_bottom"``,
    the generated list of replies are to ``review``. Depending on the
    ``context_type``, these will either be replies to the top of the
    review body or to the bottom.

    The ``context_id`` parameter has to do with the internal IDs used by
    the JavaScript code for storing and categorizing the comments.
    """
    def generate_reply_html(reply, timestamp, text):
        new_context = context
        new_context.update({
            'context_id': context_id,
            'id': reply.id,
            'review': review,
            'timestamp': timestamp,
            'text': text,
            'reply_user': reply.user,
            'draft': not reply.public
        })
        return render_to_string('reviews/review_reply.html', new_context)

    def process_body_replies(queryset, attrname, user):
        if user.is_anonymous():
            queryset = queryset.filter(public=True)
        else:
            queryset = queryset.filter(Q(public=True) | Q(user=user))

        s = ""
        for reply_comment in queryset:
            s += generate_reply_html(reply, reply.timestamp,
                                     getattr(reply, attrname))

        return s

    user = context.get('user', None)
    if user.is_anonymous():
        user = None

    s = ""

    if context_type in ('comment', 'screenshot_comment',
                        'file_attachment_comment'):
        for reply_comment in comment.public_replies(user):
            s += generate_reply_html(reply_comment.review.get(),
                                     reply_comment.timestamp,
                                     reply_comment.text)
    elif context_type == "body_top" or context_type == "body_bottom":
        q = Q(public=True)

        if user:
            q = q | Q(user=user)

        replies = getattr(review, "%s_replies" % context_type).filter(q)

        for reply in replies:
            s += generate_reply_html(reply, reply.timestamp,
                                     getattr(reply, context_type))

        return s
    else:
        raise TemplateSyntaxError, "Invalid context type passed"

    return s


@register.inclusion_tag('reviews/review_reply_section.html',
                        takes_context=True)
def reply_section(context, review, comment, context_type, context_id):
    """
    Renders a template for displaying a reply.

    This takes the same parameters as :tag:`reply_list`. The template
    rendered by this function, :template:`reviews/review_reply_section.html`,
    is responsible for invoking :tag:`reply_list` and as such passes these
    variables through. It does not make use of them itself.
    """
    if comment != "":
        if type(comment) is ScreenshotComment:
            context_id += 's'
        elif type(comment) is FileAttachmentComment:
            context_id += 'f'

        context_id += str(comment.id)

    return {
        'review': review,
        'comment': comment,
        'context_type': context_type,
        'context_id': context_id,
        'user': context.get('user', None),
        'local_site_name': context.get('local_site_name'),
    }


@register.inclusion_tag('reviews/dashboard_entry.html', takes_context=True)
def dashboard_entry(context, level, text, view, group_name=None):
    """
    Renders an entry in the dashboard sidebar.

    This includes the name of the entry and the list of review requests
    associated with it. The entry is rendered by the template
    :template:`reviews/dashboard_entry.html`.
    """
    user = context.get('user', None)
    datagrid = context.get('datagrid', None)
    starred = False
    show_count = True
    count = 0

    if view == 'to-group':
        count = datagrid.counts['groups'].get(group_name,
            datagrid.counts['starred_groups'].get(group_name, 0))
    elif view == 'watched-groups':
        starred = True
        show_count = False
    elif view in datagrid.counts:
        count = datagrid.counts[view]

        if view == 'starred':
            starred = True
    else:
        raise template.TemplateSyntaxError, \
            "Invalid view type '%s' passed to 'dashboard_entry' tag." % view

    return {
        'MEDIA_URL': settings.MEDIA_URL,
        'MEDIA_SERIAL': settings.MEDIA_SERIAL,
        'level': level,
        'text': text,
        'view': view,
        'group_name': group_name,
        'count': count,
        'show_count': show_count,
        'user': user,
        'starred': starred,
        'selected': context.get('view', None) == view and \
                    (not group_name or
                     context.get('group', None) == group_name),
        'local_site_name': context.get('local_site_name'),
    }


@register.simple_tag
def reviewer_list(review_request):
    """
    Returns a humanized list of target reviewers in a review request.
    """
    return humanize_list([group.display_name or group.name \
                          for group in review_request.target_groups.all()] + \
                         [user.get_full_name() or user.username \
                          for user  in review_request.target_people.all()])


@register.filter
def bug_url(bug_id, review_request):
    """
    Returns the URL based on a bug number on the specified review request.

    If the repository the review request belongs to doesn't have an
    associated bug tracker, this returns None.
    """
    if (review_request.repository and
        review_request.repository.bug_tracker and
        '%s' in review_request.repository.bug_tracker):
        try:
            return review_request.repository.bug_tracker % bug_id
        except TypeError:
            logging.error("Error creating bug URL. The bug tracker URL '%s' "
                          "is likely invalid." %
                          review_request.repository.bug_tracker)

    return None


@register.filter
def diffsets_with_comments(review, current_pair):
    """
    Returns a list of diffsets in the review that contain draft comments.
    """
    if not review:
        return

    diffsets = DiffSet.objects.filter(files__comments__review=review)
    diffsets = diffsets.filter(files__comments__interfilediff__isnull=True)
    diffsets = diffsets.distinct()

    for diffset in diffsets:
        yield {
            'diffset': diffset,
            'is_current': current_pair[0] == diffset and
                          current_pair[1] == None,
        }


@register.filter
def interdiffs_with_comments(review, current_pair):
    """
    Returns a list of interdiffs in the review that contain draft comments.
    """
    if not review:
        return

    diffsets = DiffSet.objects.filter(files__comments__review=review)
    diffsets = diffsets.filter(files__comments__interfilediff__isnull=False)
    diffsets = diffsets.distinct()

    for diffset in diffsets:
        interdiffs = DiffSet.objects.filter(
            files__interdiff_comments__filediff__diffset=diffset).distinct()

        for interdiff in interdiffs:
            yield {
                'diffset': diffset,
                'interdiff': interdiff,
                'is_current': current_pair[0] == diffset and
                              current_pair[1] == interdiff,
            }


@register.filter
def has_comments_in_diffsets_excluding(review, diffset_pair):
    """
    Returns whether or not the specified review has any comments that
    aren't in the specified diffset or interdiff.
    """
    if not review:
        return False

    current_diffset, interdiff = diffset_pair

    # See if there are any diffsets with comments on them in this review.
    q = DiffSet.objects.filter(files__comments__review=review)
    q = q.filter(files__comments__interfilediff__isnull=True).distinct()

    if not interdiff:
        # The user is browsing a standard diffset, so filter it out.
        q = q.exclude(pk=current_diffset.id)

    if q.count() > 0:
        return True

    # See if there are any interdiffs with comments on them in this review.
    q = DiffSet.objects.filter(files__comments__review=review)
    q = q.filter(files__comments__interfilediff__isnull=False)

    if interdiff:
        # The user is browsing an interdiff, so filter it out.
        q = q.exclude(pk=current_diffset.id,
                      files__comments__interfilediff__diffset=interdiff)

    return q.count() > 0


@register.tag
@basictag(takes_context=True)
def star(context, obj):
    """
    Renders the code for displaying a star used for starring items.

    The rendered code should handle click events so that the user can
    toggle the star. The star is rendered by the template
    :template:`reviews/star.html`.

    The passed object must be either a :model:`reviews.ReviewRequest` or
    a :model:`reviews.Group`.
    """
    return render_star(context.get('user', None), obj)


def render_star(user, obj):
    """
    Does the actual work of rendering the star. The star tag is a wrapper
    around this.
    """
    if user.is_anonymous():
        return ""

    profile = None

    if not hasattr(obj, 'starred'):
        try:
            profile = user.get_profile()
        except Profile.DoesNotExist:
            return ""

    if isinstance(obj, ReviewRequest):
        obj_info = {
            'type': 'reviewrequests',
            'id': obj.id
        }

        if hasattr(obj, 'starred'):
            starred = obj.starred
        else:
            starred = \
                profile.starred_review_requests.filter(pk=obj.id).count() > 0
    elif isinstance(obj, Group):
        obj_info = {
            'type': 'groups',
            'id': obj.name
        }

        if hasattr(obj, 'starred'):
            starred = obj.starred
        else:
            starred = \
                profile.starred_groups.filter(pk=obj.id).count() > 0
    else:
        raise template.TemplateSyntaxError, \
            "star tag received an incompatible object type (%s)" % \
            type(obj)

    if starred:
        image_alt = _("Starred")
    else:
        image_alt = _("Click to star")

    return render_to_string('reviews/star.html', {
        'object': obj_info,
        'starred': int(starred),
        'alt': image_alt,
        'user': user,
        'MEDIA_URL': settings.MEDIA_URL,
    })


@register.inclusion_tag('reviews/comment_issue.html',
                        takes_context=True)
def comment_issue(context, review_request, comment, comment_type):
    """
    Renders the code responsible for handling comment issue statuses.
    """

    issue_status = BaseComment.issue_status_to_string(comment.issue_status)
    user = context.get('user', None)
    interactive = 'false'

    if user and user.is_authenticated() and \
        user == review_request.submitter:
        interactive = 'true'

    return {
        'comment': comment,
        'comment_type': comment_type,
        'issue_status': issue_status,
        'review': comment.review.get(),
        'interactive': interactive,
    }<|MERGE_RESOLUTION|>--- conflicted
+++ resolved
@@ -197,13 +197,8 @@
                                         comment.x, comment.y)
 
             comments.setdefault(position, []).append({
-<<<<<<< HEAD
                 'comment_id': comment.id,
-                'text': comment.text,
-=======
-                'id': comment.id,
                 'text': escape(comment.text),
->>>>>>> 0efcd3d5
                 'user': {
                     'username': review.user.username,
                     'name': review.user.get_full_name() or review.user.username,
@@ -239,7 +234,7 @@
         if review and (review.public or review.user == user):
             comments.append({
                 'comment_id': comment.id,
-                'text': comment.text,
+                'text': escape(comment.text),
                 'user': {
                     'username': review.user.username,
                     'name': review.user.get_full_name() or review.user.username,
