from django import template
from django.conf import settings
from django.db.models import Q
from django.template import NodeList, TemplateSyntaxError
from django.template.loader import render_to_string
from django.utils import simplejson
from django.utils.translation import ugettext_lazy as _
from djblets.util.decorators import basictag, blocktag
from djblets.util.misc import get_object_or_none
from djblets.util.templatetags.djblets_utils import humanize_list

from reviewboard.accounts.models import Profile
from reviewboard.diffviewer.models import DiffSet
from reviewboard.filemanager.models import UploadedFile
from reviewboard.reviews.models import BaseComment, Comment, Group, \
                                       ReviewRequest, ScreenshotComment, \
                                       UploadedFileComment


register = template.Library()


@register.tag
@blocktag
def forcomment(context, nodelist, filediff, review=None):
    """
    Loops over a list of comments beloning to a filediff.

    This will populate a special ``comment`` variable for use in the content.
    This is of the type :model:`reviews.Comment`.
    """
    new_nodelist = NodeList()
    context.push()

    if not review:
        comments = filediff.comments.all()
    else:
        comments = filediff.comments.filter(review=review)

    for comment in comments:
        context['comment'] = comment

        for node in nodelist:
            new_nodelist.append(node.render(context))

    context.pop()
    return new_nodelist.render(context)


@register.tag
@blocktag
def ifneatnumber(context, nodelist, rid):
    """
    Returns whether or not the specified number is a "neat" number.
    This is a number with a special property, such as being a
    palindrome or having trailing zeroes.

    If the number is a neat number, the contained content is rendered,
    and two variables, ``milestone`` and ``palindrome`` are defined.
    """
    if rid == None or rid < 1000:
        return ""

    ridstr = str(rid)
    interesting = False

    context.push()
    context['milestone'] = False
    context['palindrome'] = False

    if rid >= 1000:
        trailing = ridstr[1:]
        if trailing == "0" * len(trailing):
            context['milestone'] = True
            interesting = True

    if not interesting:
        if ridstr == ''.join(reversed(ridstr)):
            context['palindrome'] = True
            interesting = True

    if not interesting:
        context.pop()
        return ""

    s = nodelist.render(context)
    context.pop()
    return s


@register.tag
@basictag(takes_context=True)
def commentcounts(context, filediff, interfilediff=None):
    """
    Returns a JSON array of current comments for a filediff, sorted by
    line number.

    Each entry in the array has a dictionary containing the following keys:

      =========== ==================================================
      Key                Description
      =========== ==================================================
      comment_id         The ID of the comment
      text               The text of the comment
      line               The first line number
      num_lines          The number of lines this comment spans
      user               A dictionary containing "username" and "name" keys
                         for the user
      url                The URL to the comment
      localdraft         True if this is the current user's draft comment
      review_id          The ID of the review this comment is associated with
      ==============================================================
    """
    comment_dict = {}
    user = context.get('user', None)

    if interfilediff:
        query = Comment.objects.filter(filediff=filediff,
                                       interfilediff=interfilediff)
    else:
        query = Comment.objects.filter(filediff=filediff,
                                       interfilediff__isnull=True)

    for comment in query:
        review = get_object_or_none(comment.review)

        if review and (review.public or review.user == user):
            key = (comment.first_line, comment.num_lines)

            comment_dict.setdefault(key, []).append({
                'comment_id': comment.id,
                'text': comment.text,
                'line': comment.first_line,
                'num_lines': comment.num_lines,
                'user': {
                    'username': review.user.username,
                    'name': review.user.get_full_name() or review.user.username,
                },
                #'timestamp': comment.timestamp,
                'url': comment.get_review_url(),
                'localdraft': review.user == user and \
                              not review.public,
                'review_id': review.id,
                'review_request_id': review.review_request.id,
                'issue_opened': comment.issue_opened,
                'issue_status': BaseComment
                                .issue_status_to_string(comment.issue_status),
            })

    comments_array = []

    for key, value in comment_dict.iteritems():
        comments_array.append({
            'linenum': key[0],
            'num_lines': key[1],
            'comments': value,
        })

    comments_array.sort(cmp=lambda x, y: cmp(x['linenum'], y['linenum'] or
                                         cmp(x['num_lines'], y['num_lines'])))

    return simplejson.dumps(comments_array)


@register.tag
@basictag(takes_context=True)
def screenshotcommentcounts(context, screenshot):
    """
    Returns a JSON array of current comments for a screenshot.

    Each entry in the array has a dictionary containing the following keys:

      ================== ====================================================
      Key                Description
      ================== ====================================================
      text               The text of the comment
      localdraft         True if this is the current user's draft comment
      x                  The X location of the comment's region
      y                  The Y location of the comment's region
      w                  The width of the comment's region
      h                  The height of the comment's region
      review_id          The ID of the review this comment is associated with
      review_request_id  The ID of the review request this comment is
                         associated with
      ================== ====================================================
    """
    comments = {}
    user = context.get('user', None)

    for comment in screenshot.comments.all():
        review = get_object_or_none(comment.review)

        if review and (review.public or review.user == user):
            position = '%dx%d+%d+%d' % (comment.w, comment.h, \
                                        comment.x, comment.y)

            comments.setdefault(position, []).append({
                'comment_id': comment.id,
                'text': comment.text,
                'user': {
                    'username': review.user.username,
                    'name': review.user.get_full_name() or review.user.username,
                },
                'url': comment.get_review_url(),
                'localdraft' : review.user == user and \
                               not review.public,
                'x' : comment.x,
                'y' : comment.y,
                'w' : comment.w,
                'h' : comment.h,
                'review_id': review.id,
                'review_request_id': review.review_request.id,
                'issue_opened': comment.issue_opened,
                'issue_status': BaseComment
                                .issue_status_to_string(comment
                                                        .issue_status),
            })

    return simplejson.dumps(comments)


@register.tag
@basictag(takes_context=True)
def reply_list(context, review, comment, context_type, context_id):
    """
    Renders a list of comments of a specified type.

    This is a complex, confusing function accepts lots of inputs in order
    to display replies to a type of object. In each case, the replies will
    be rendered using the template :template:`reviews/review_reply.html`.

    If ``context_type`` is ``"comment"``, ``"screenshot_comment"``
    or ``"file_comment"``, the generated list of replies are to ``comment``.

    If ``context_type`` is ``"body_top"`` or ```"body_bottom"``,
    the generated list of replies are to ``review``. Depending on the
    ``context_type``, these will either be replies to the top of the
    review body or to the bottom.

    The ``context_id`` parameter has to do with the internal IDs used by
    the JavaScript code for storing and categorizing the comments.
    """
    def generate_reply_html(reply, timestamp, text):
        new_context = context
        new_context.update({
            'context_id': context_id,
            'id': reply.id,
            'review': review,
            'timestamp': timestamp,
            'text': text,
            'reply_user': reply.user,
            'draft': not reply.public
        })
        return render_to_string('reviews/review_reply.html', new_context)

    def process_body_replies(queryset, attrname, user):
        if user.is_anonymous():
            queryset = queryset.filter(public=True)
        else:
            queryset = queryset.filter(Q(public=True) | Q(user=user))

        s = ""
        for reply_comment in queryset:
            s += generate_reply_html(reply, reply.timestamp,
                                     getattr(reply, attrname))

        return s

    user = context.get('user', None)
    if user.is_anonymous():
        user = None

    s = ""

    if context_type in ('comment', 'screenshot_comment', 'file_comment'):
        for reply_comment in comment.public_replies(user):
            s += generate_reply_html(reply_comment.review.get(),
                                     reply_comment.timestamp,
                                     reply_comment.text)
    elif context_type == "body_top" or context_type == "body_bottom":
        q = Q(public=True)

        if user:
            q = q | Q(user=user)

        replies = getattr(review, "%s_replies" % context_type).filter(q)

        for reply in replies:
            s += generate_reply_html(reply, reply.timestamp,
                                     getattr(reply, context_type))

        return s
    else:
        raise TemplateSyntaxError, "Invalid context type passed"

    return s


@register.inclusion_tag('reviews/review_reply_section.html',
                        takes_context=True)
def reply_section(context, review, comment, context_type, context_id):
    """
    Renders a template for displaying a reply.

    This takes the same parameters as :tag:`reply_list`. The template
    rendered by this function, :template:`reviews/review_reply_section.html`,
    is responsible for invoking :tag:`reply_list` and as such passes these
    variables through. It does not make use of them itself.
    """
    if comment != "":
        if type(comment) is ScreenshotComment:
            context_id += 's'
<<<<<<< HEAD
        elif type(comment) is UploadedFileComment:
            context_id += 'f'
=======

>>>>>>> f6ed3b60
        context_id += str(comment.id)

    return {
        'review': review,
        'comment': comment,
        'context_type': context_type,
        'context_id': context_id,
        'user': context.get('user', None),
        'local_site_name': context.get('local_site_name'),
    }


@register.inclusion_tag('reviews/dashboard_entry.html', takes_context=True)
def dashboard_entry(context, level, text, view, group_name=None):
    """
    Renders an entry in the dashboard sidebar.

    This includes the name of the entry and the list of review requests
    associated with it. The entry is rendered by the template
    :template:`reviews/dashboard_entry.html`.
    """
    user = context.get('user', None)
    datagrid = context.get('datagrid', None)
    starred = False
    show_count = True
    count = 0

    if view == 'to-group':
        count = datagrid.counts['groups'].get(group_name,
            datagrid.counts['starred_groups'].get(group_name, 0))
    elif view == 'watched-groups':
        starred = True
        show_count = False
    elif view in datagrid.counts:
        count = datagrid.counts[view]

        if view == 'starred':
            starred = True
    else:
        raise template.TemplateSyntaxError, \
            "Invalid view type '%s' passed to 'dashboard_entry' tag." % view

    return {
        'MEDIA_URL': settings.MEDIA_URL,
        'MEDIA_SERIAL': settings.MEDIA_SERIAL,
        'level': level,
        'text': text,
        'view': view,
        'group_name': group_name,
        'count': count,
        'show_count': show_count,
        'user': user,
        'starred': starred,
        'selected': context.get('view', None) == view and \
                    (not group_name or
                     context.get('group', None) == group_name),
        'local_site_name': context.get('local_site_name'),
    }


@register.simple_tag
def reviewer_list(review_request):
    """
    Returns a humanized list of target reviewers in a review request.
    """
    return humanize_list([group.display_name or group.name \
                          for group in review_request.target_groups.all()] + \
                         [user.get_full_name() or user.username \
                          for user  in review_request.target_people.all()])


@register.filter
def bug_url(bug_id, review_request):
    """
    Returns the URL based on a bug number on the specified review request.

    If the repository the review request belongs to doesn't have an
    associated bug tracker, this returns None.
    """
    if (review_request.repository and
        review_request.repository.bug_tracker and
        '%s' in review_request.repository.bug_tracker):
        return review_request.repository.bug_tracker % bug_id

    return None


@register.filter
def diffsets_with_comments(review, current_pair):
    """
    Returns a list of diffsets in the review that contain draft comments.
    """
    if not review:
        return

    diffsets = DiffSet.objects.filter(files__comments__review=review)
    diffsets = diffsets.filter(files__comments__interfilediff__isnull=True)
    diffsets = diffsets.distinct()

    for diffset in diffsets:
        yield {
            'diffset': diffset,
            'is_current': current_pair[0] == diffset and
                          current_pair[1] == None,
        }


@register.filter
def interdiffs_with_comments(review, current_pair):
    """
    Returns a list of interdiffs in the review that contain draft comments.
    """
    if not review:
        return

    diffsets = DiffSet.objects.filter(files__comments__review=review)
    diffsets = diffsets.filter(files__comments__interfilediff__isnull=False)
    diffsets = diffsets.distinct()

    for diffset in diffsets:
        interdiffs = DiffSet.objects.filter(
            files__interdiff_comments__filediff__diffset=diffset).distinct()

        for interdiff in interdiffs:
            yield {
                'diffset': diffset,
                'interdiff': interdiff,
                'is_current': current_pair[0] == diffset and
                              current_pair[1] == interdiff,
            }


@register.filter
def has_comments_in_diffsets_excluding(review, diffset_pair):
    """
    Returns whether or not the specified review has any comments that
    aren't in the specified diffset or interdiff.
    """
    if not review:
        return False

    current_diffset, interdiff = diffset_pair

    # See if there are any diffsets with comments on them in this review.
    q = DiffSet.objects.filter(files__comments__review=review)
    q = q.filter(files__comments__interfilediff__isnull=True).distinct()

    if not interdiff:
        # The user is browsing a standard diffset, so filter it out.
        q = q.exclude(pk=current_diffset.id)

    if q.count() > 0:
        return True

    # See if there are any interdiffs with comments on them in this review.
    q = DiffSet.objects.filter(files__comments__review=review)
    q = q.filter(files__comments__interfilediff__isnull=False)

    if interdiff:
        # The user is browsing an interdiff, so filter it out.
        q = q.exclude(pk=current_diffset.id,
                      files__comments__interfilediff__diffset=interdiff)

    return q.count() > 0


@register.tag
@basictag(takes_context=True)
def star(context, obj):
    """
    Renders the code for displaying a star used for starring items.

    The rendered code should handle click events so that the user can
    toggle the star. The star is rendered by the template
    :template:`reviews/star.html`.

    The passed object must be either a :model:`reviews.ReviewRequest` or
    a :model:`reviews.Group`.
    """
    return render_star(context.get('user', None), obj)


def render_star(user, obj):
    """
    Does the actual work of rendering the star. The star tag is a wrapper
    around this.
    """
    if user.is_anonymous():
        return ""

    profile = None

    if not hasattr(obj, 'starred'):
        try:
            profile = user.get_profile()
        except Profile.DoesNotExist:
            return ""

    if isinstance(obj, ReviewRequest):
        obj_info = {
            'type': 'reviewrequests',
            'id': obj.id
        }

        if hasattr(obj, 'starred'):
            starred = obj.starred
        else:
            starred = \
                profile.starred_review_requests.filter(pk=obj.id).count() > 0
    elif isinstance(obj, Group):
        obj_info = {
            'type': 'groups',
            'id': obj.name
        }

        if hasattr(obj, 'starred'):
            starred = obj.starred
        else:
            starred = \
                profile.starred_groups.filter(pk=obj.id).count() > 0
    else:
        raise template.TemplateSyntaxError, \
            "star tag received an incompatible object type (%s)" % \
            type(obj)

    if starred:
        image_alt = _("Starred")
    else:
        image_alt = _("Click to star")

    return render_to_string('reviews/star.html', {
        'object': obj_info,
        'starred': int(starred),
        'alt': image_alt,
        'user': user,
        'MEDIA_URL': settings.MEDIA_URL,
    })


@register.inclusion_tag('reviews/comment_issue.html',
                        takes_context=True)
def comment_issue(context, review_request, comment, comment_type):
    """
    Renders the code responsible for handling comment issue statuses.
    """

    issue_status = BaseComment.issue_status_to_string(comment.issue_status)
    user = context.get('user', None)
    interactive = 'false'

    if user and user.is_authenticated() and \
        user == review_request.submitter:
        interactive = 'true'

    return {
        'comment': comment,
        'comment_type': comment_type,
        'issue_status': issue_status,
        'review': comment.review.get(),
        'interactive': interactive,
    }<|MERGE_RESOLUTION|>--- conflicted
+++ resolved
@@ -310,12 +310,9 @@
     if comment != "":
         if type(comment) is ScreenshotComment:
             context_id += 's'
-<<<<<<< HEAD
         elif type(comment) is UploadedFileComment:
             context_id += 'f'
-=======
-
->>>>>>> f6ed3b60
+
         context_id += str(comment.id)
 
     return {
