--- conflicted
+++ resolved
@@ -84,13 +84,6 @@
 review_request_reopened = Signal(providing_args=['user', 'review_request'])
 
 
-<<<<<<< HEAD
-review_publishing = Signal(providing_args=['user', 'review',
-                                           'to_submitter_only'])
-
-review_published = Signal(providing_args=['user', 'review',
-                                          'to_submitter_only'])
-=======
 #: Emitted when a review is being published.
 #:
 #: Args:
@@ -99,7 +92,12 @@
 #:
 #:     review (reviewboard.reviews.models.Review):
 #:         The review that's being published.
-review_publishing = Signal(providing_args=['user', 'review'])
+#:
+#:     to_submitter_only (boolean):
+#:         Whether the review e-mail should be sent only to the review request
+#:         submitter.
+review_publishing = Signal(providing_args=['user', 'review',
+                                           'to_submitter_only'])
 
 #: Emitted when a review has been published.
 #:
@@ -109,8 +107,13 @@
 #:
 #:     review (reviewboard.reviews.models.Review):
 #:         The review that was published.
-review_published = Signal(providing_args=['user', 'review'])
->>>>>>> ec7392c7
+#:
+#:     to_submitter_only (boolean):
+#:         Whether the review e-mail should be sent only to the review request
+#:         submitter.
+review_published = Signal(providing_args=['user', 'review',
+                                          'to_submitter_only'])
+
 
 #: Emitted when a reply to a review is being published.
 #:
@@ -121,6 +124,7 @@
 #:     review (reviewboard.reviews.models.Review):
 #:         The reply that's being published.
 reply_publishing = Signal(providing_args=['user', 'reply'])
+
 
 #: Emitted when a reply to a review has ben published.
 #:
