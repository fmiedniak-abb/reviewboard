import pytz
import logging

from django.contrib.auth.models import User
from django.contrib.staticfiles.templatetags.staticfiles import static
from django.http import Http404
from django.template.defaultfilters import date
from django.utils.datastructures import SortedDict
from django.utils.html import conditional_escape
from django.utils.translation import ugettext_lazy as _
from djblets.datagrid.grids import Column, DateTimeColumn, DataGrid
from djblets.util.templatetags.djblets_utils import ageid

from reviewboard.accounts.models import Profile
from reviewboard.reviews.models import Group, ReviewRequest
from reviewboard.reviews.templatetags.reviewtags import render_star
from reviewboard.site.urlresolvers import local_site_reverse


class DateTimeSinceColumn(DateTimeColumn):
    """A column that displays how long it has been since a date/time.

    These columns will dynamically update as the page is shown, so that the
    number of minutes, hours, days, etc. ago is correct.
    """
    def render_data(self, obj):
        return u'<time class="timesince" datetime="%s">%s</time>' % (
            date(getattr(obj, self.field_name), 'c'),
            super(DateTimeSinceColumn, self).render_data(obj))


class StarColumn(Column):
    """
    A column used to indicate whether the object is "starred" or watched.
    The star is interactive, allowing the user to star or unstar the object.
    """
    def __init__(self, *args, **kwargs):
        Column.__init__(self, *args, **kwargs)
        self.image_url = static("rb/images/star_on.png")
        self.image_width = 16
        self.image_height = 15
        self.image_alt = _("Starred")
        self.detailed_label = _("Starred")
        self.shrink = True
        self.all_starred = {}

    def render_data(self, obj):
        obj.starred = self.all_starred.get(obj.id, False)
        return render_star(self.datagrid.request.user, obj)


class ReviewGroupStarColumn(StarColumn):
    """
    A specialization of StarColumn that augments the SQL query to include
    the starred calculation for review groups.
    """
    def augment_queryset(self, queryset):
        user = self.datagrid.request.user

        if user.is_anonymous():
            return queryset

        try:
            profile = user.get_profile()
        except Profile.DoesNotExist:
            return queryset

        pks = profile.starred_groups.filter(
            pk__in=self.datagrid.id_list).values_list('pk', flat=True)

        self.all_starred = {}

        for pk in pks:
            self.all_starred[pk] = True

        return queryset


class ReviewRequestStarColumn(StarColumn):
    """
    A specialization of StarColumn that augments the SQL query to include
    the starred calculation for review requests.
    """
    def augment_queryset(self, queryset):
        user = self.datagrid.request.user

        if user.is_anonymous():
            return queryset

        try:
            profile = user.get_profile()
        except Profile.DoesNotExist:
            return queryset

        pks = profile.starred_review_requests.filter(
            pk__in=self.datagrid.id_list).values_list('pk', flat=True)

        self.all_starred = {}

        for pk in pks:
            self.all_starred[pk] = True

        return queryset


class ShipItColumn(Column):
    """
    A column used to indicate whether someone has marked this review request
    as "Ship It!"
    """
    def __init__(self, *args, **kwargs):
        Column.__init__(self, *args, **kwargs)
        self.image_url = static("rb/images/shipit.png")
        self.image_width = 16
        self.image_height = 16
        self.image_alt = _("Ship It!")
        self.detailed_label = _("Ship It!")
        self.db_field = "shipit_count"
        self.sortable = True
        self.shrink = True

    def render_data(self, review_request):
        if review_request.shipit_count > 0:
            return u'<span class="shipit-count">' \
                    u'<img src="%s" width="9" height="8" alt="%s" ' \
                         u'title="%s" /> %s' \
                   u'</span>' % \
                (static("rb/images/shipit_checkmark.png"),
                 self.image_alt, self.image_alt, review_request.shipit_count)

        return ""


class MyCommentsColumn(Column):
    """
    A column meant to represent the status of the logged-in user's
    comments on the review.
    """
    def __init__(self, *args, **kwargs):
        Column.__init__(self, *args, **kwargs)
        self.image_url = static("rb/images/comment-draft-small.png")
        self.image_width = 16
        self.image_height = 16
        self.image_alt = _("My Comments")
        self.detailed_label = _("My Comments")
        self.shrink = True

        # XXX It'd be nice to be able to sort on this, but datagrids currently
        # can only sort based on stored (in the DB) values, not computed values.

    def augment_queryset(self, queryset):
        user = self.datagrid.request.user

        if user.is_anonymous():
            return queryset

        query_dict = {
            'user_id': str(user.id),
        }

        return queryset.extra(select={
            'mycomments_my_reviews': """
                SELECT COUNT(1)
                  FROM reviews_review
                  WHERE reviews_review.user_id = %(user_id)s
                    AND reviews_review.review_request_id =
                        reviews_reviewrequest.id
            """ % query_dict,
            'mycomments_private_reviews': """
                SELECT COUNT(1)
                  FROM reviews_review
                  WHERE reviews_review.user_id = %(user_id)s
                    AND reviews_review.review_request_id =
                        reviews_reviewrequest.id
                    AND NOT reviews_review.public
            """ % query_dict,
            'mycomments_shipit_reviews': """
                SELECT COUNT(1)
                  FROM reviews_review
                  WHERE reviews_review.user_id = %(user_id)s
                    AND reviews_review.review_request_id =
                        reviews_reviewrequest.id
                    AND reviews_review.ship_it
            """ % query_dict,
        })

    def render_data(self, review_request):
        user = self.datagrid.request.user

        if user.is_anonymous() or review_request.mycomments_my_reviews == 0:
            return ""

        image_url = None
        image_alt = None

        # Priority is ranked in the following order:
        #
        # 1) Non-public (draft) reviews
        # 2) Public reviews marked "Ship It"
        # 3) Public reviews not marked "Ship It"
        if review_request.mycomments_private_reviews > 0:
            image_url = self.image_url
            image_alt = _("Comments drafted")
        else:
            if review_request.mycomments_shipit_reviews > 0:
                image_url = static("rb/images/comment-shipit-small.png")
                image_alt = _("Comments published. Ship it!")
            else:
                image_url = static("rb/images/comment-small.png")
                image_alt = _("Comments published")

        return u'<img src="%s" width="%s" height="%s" alt="%s" ' \
               u'title="%s" />' % \
                (image_url, self.image_width, self.image_height,
                 image_alt, image_alt)


class ToMeColumn(Column):
    """
    A column used to indicate whether the current logged-in user is targeted
    by the review request.
    """
    def __init__(self, *args, **kwargs):
        Column.__init__(self, *args, **kwargs)
        self.label = u"\u00BB"  # this is &raquo;
        self.detailed_label = u"\u00BB To Me"
        self.shrink = True

    def render_data(self, review_request):
        user = self.datagrid.request.user
        if (user.is_authenticated() and
            review_request.target_people.filter(pk=user.pk).exists()):
            return u'<div title="%s"><b>&raquo;</b></div>' % \
                     (self.detailed_label)

        return ""


class NewUpdatesColumn(Column):
    """
    A column used to indicate whether the review request has any new updates
    since the user last saw it.
    """
    def __init__(self, *args, **kwargs):
        Column.__init__(self, *args, **kwargs)
        self.image_url = static("rb/images/convo.png")
        self.image_width = 18
        self.image_height = 16
        self.image_alt = "New Updates"
        self.detailed_label = "New Updates"
        self.shrink = True

    def render_data(self, review_request):
        if review_request.new_review_count > 0:
            return u'<img src="%s" width="%s" height="%s" alt="%s" ' \
                    u'title="%s" />' % \
                (self.image_url, self.image_width, self.image_height,
                 self.image_alt, self.image_alt)

        return ""


class SummaryColumn(Column):
    """
    A column used to display a summary of the review request, along with
    labels indicating if it's a draft or if it's submitted.
    """
    def __init__(self, label=_("Summary"), *args, **kwargs):
        Column.__init__(self, label=label, *args, **kwargs)
        self.sortable = True

    def augment_queryset(self, queryset):
        user = self.datagrid.request.user

        if user.is_anonymous():
            return queryset

        return queryset.extra(select={
            'draft_summary': """
                SELECT reviews_reviewrequestdraft.summary
                  FROM reviews_reviewrequestdraft
                  WHERE reviews_reviewrequestdraft.review_request_id =
                        reviews_reviewrequest.id
            """
        })

    def render_data(self, review_request):
        summary = conditional_escape(review_request.summary)
        labels = {}

        if not summary:
            summary = '&nbsp;<i>%s</i>' % _('No Summary')

        if review_request.submitter_id == self.datagrid.request.user.id:

            if review_request.draft_summary is not None:
                summary = conditional_escape(review_request.draft_summary)
                labels.update({_('Draft'):  'label-draft'})
            elif (not review_request.public and
                  review_request.status == ReviewRequest.PENDING_REVIEW):
                labels.update({_('Draft'): 'label-draft'})

        if review_request.status == ReviewRequest.SUBMITTED:
            labels.update({_('Submitted'): 'label-submitted'})
        elif review_request.status == ReviewRequest.DISCARDED:
            labels.update({_('Discarded'): 'label-discarded'})

        display_data = ''

        for label in labels:
           display_data += u'<span class="%s">[%s] </span>' % (
               labels[label], label)
        display_data += u'%s' % summary
        return display_data


class SubmitterColumn(Column):
    def __init__(self, *args, **kwargs):
        Column.__init__(self, _("Submitter"), db_field="submitter__username",
                        shrink=True, sortable=True, link=True,
                        *args, **kwargs)

    def augment_queryset(self, queryset):
        return queryset.select_related('submitter')


class RepositoryColumn(Column):
    def __init__(self, *args, **kwargs):
        Column.__init__(self, _("Repository"), db_field="repository__name",
                        shrink=True, sortable=True, link=False,
                        css_class='repository-column',
                        *args, **kwargs)

    def augment_queryset(self, queryset):
        return queryset.select_related('repository')

    def render_data(self, obj):
        return super(RepositoryColumn, self).render_data(obj) or ''


class PendingCountColumn(Column):
    """
    A column used to show the pending number of review requests for a
    group or user.
    """
    def __init__(self, *args, **kwargs):
        Column.__init__(self, *args, **kwargs)

    def render_data(self, obj):
        return str(getattr(obj, self.field_name).filter(public=True,
                                                        status='P').count())


class PeopleColumn(Column):
    def __init__(self, *args, **kwargs):
        Column.__init__(self, *args, **kwargs)
        self.label = _("People")
        self.detailed_label = _("Target People")
        self.sortable = False
        self.shrink = False

    def render_data(self, review_request):
        people = review_request.target_people.all()
        return reduce(lambda a, d: a + d.username + ' ', people, '')


class GroupsColumn(Column):
    def __init__(self, *args, **kwargs):
        Column.__init__(self, *args, **kwargs)
        self.label = _("Groups")
        self.detailed_label = _("Target Groups")
        self.sortable = False
        self.shrink = False

    def render_data(self, review_request):
        groups = review_request.target_groups.all()
        return reduce(lambda a, d: a + d.name + ' ', groups, '')


class GroupMemberCountColumn(Column):
    """
    A column used to show the number of users that registered for a group.
    """
    def __init__(self, *args, **kwargs):
        Column.__init__(self, *args, **kwargs)
        self.link = True
        self.link_func = self.link_to_object

    def render_data(self, group):
        return str(group.users.count())

    def link_to_object(self, group, value):
        return local_site_reverse('group_members',
                                  request=self.datagrid.request,
                                  args=[group.name])


class ReviewCountColumn(Column):
    """
    A column showing the number of reviews for a review request.
    """
    def __init__(self, label=_("Reviews"),
                 detailed_label=_("Number of Reviews"),
                 *args, **kwargs):
        Column.__init__(self, label=label, detailed_label=detailed_label,
                        *kwargs, **kwargs)
        self.shrink = True
        self.link = True
        self.link_func = self.link_to_object

    def render_data(self, review_request):
        return str(review_request.publicreviewcount_count)

    def augment_queryset(self, queryset):
        return queryset.extra(select={
            'publicreviewcount_count': """
                SELECT COUNT(*)
                  FROM reviews_review
                  WHERE reviews_review.public
                    AND reviews_review.base_reply_to_id is NULL
                    AND reviews_review.review_request_id =
                        reviews_reviewrequest.id
            """
        })

    def link_to_object(self, review_request, value):
        return "%s#last-review" % review_request.get_absolute_url()


class DiffUpdatedColumn(DateTimeColumn):
    """A column indicating the date and time the diff was last updated."""
    def __init__(self, *args, **kwargs):
        super(DiffUpdatedColumn, self).__init__(
            _("Diff Updated"),
            db_field="diffset_history__last_diff_updated",
            field_name='last_diff_updated',
            sortable=True,
            link=False,
            *args, **kwargs)

    def augment_queryset(self, queryset):
        return queryset.select_related('diffset_history')

    def render_data(self, obj):
        if obj.diffset_history.last_diff_updated:
            return super(DiffUpdatedColumn, self).render_data(
                obj.diffset_history)
        else:
            return ""


class DiffUpdatedSinceColumn(DateTimeSinceColumn):
    """A column indicating the elapsed time since the diff was last updated."""
    def __init__(self, *args, **kwargs):
        super(DiffUpdatedSinceColumn, self).__init__(
            _("Diff Updated"),
            db_field="diffset_history__last_diff_updated",
            field_name='last_diff_updated',
            sortable=True,
            link=False,
            *args, **kwargs)

    def augment_queryset(self, queryset):
        return queryset.select_related('diffset_history')

    def render_data(self, obj):
        if obj.diffset_history.last_diff_updated:
            return DateTimeSinceColumn.render_data(self, obj.diffset_history)
        else:
            return ""


class BugsColumn(Column):
    def __init__(self, *args, **kwargs):
        super(BugsColumn, self).__init__(_("Bugs"), link=False, shrink=True,
                                         sortable=False, css_class="bugs",
                                         *args, **kwargs)

    def augment_queryset(self, queryset):
        return queryset.select_related('repository')

    def render_data(self, review_request):
        bugs = review_request.get_bug_list()
        repository = review_request.repository

        if repository and repository.bug_tracker:
            try:
                return (", ").join(['<a href="%s">%s</a>' %
                                    (repository.bug_tracker % bug, bug)
                                    for bug in bugs])
            except TypeError:
                logging.warning('Invalid bug tracker format when rendering '
                                'bugs column: %s' % repository.bug_tracker)

        return (", ").join(bugs)


class ReviewRequestDataGrid(DataGrid):
    """
    A datagrid that displays a list of review requests.

    This datagrid accepts the show_submitted parameter in the URL, allowing
    submitted review requests to be filtered out or displayed.
    """
    my_comments  = MyCommentsColumn()
    star         = ReviewRequestStarColumn()
    ship_it      = ShipItColumn()
    summary      = SummaryColumn(expand=True, link=True, css_class="summary")
    submitter    = SubmitterColumn()

    branch       = Column(_("Branch"), db_field="branch",
                          shrink=True, sortable=True, link=False)
    bugs_closed  = BugsColumn()
    repository   = RepositoryColumn()
    time_added   = DateTimeColumn(_("Posted"),
        detailed_label=_("Posted Time"),
        format="F jS, Y, P", shrink=True,
        css_class=lambda r: ageid(r.time_added))
    last_updated = DateTimeColumn(_("Last Updated"),
        format="F jS, Y, P", shrink=True,
        db_field="last_updated",
        field_name="last_updated",
        css_class=lambda r: ageid(r.last_updated))
    diff_updated = DiffUpdatedColumn(
        format="F jS, Y, P", shrink=True,
        css_class=lambda r: ageid(r.diffset_history.last_diff_updated))
    time_added_since = DateTimeSinceColumn(_("Posted"),
        detailed_label=_("Posted Time (Relative)"),
        field_name="time_added", shrink=True,
        css_class=lambda r: ageid(r.time_added))
    last_updated_since = DateTimeSinceColumn(_("Last Updated"),
        detailed_label=_("Last Updated (Relative)"), shrink=True,
        db_field="last_updated",
        field_name="last_updated",
        css_class=lambda r: ageid(r.last_updated))
    diff_updated_since = DiffUpdatedSinceColumn(
        detailed_label=_("Diff Updated (Relative)"),
        shrink=True,
        css_class=lambda r: ageid(r.diffset_history.last_diff_updated))

    review_count = ReviewCountColumn()

    target_groups = GroupsColumn()
    target_people = PeopleColumn()
    to_me = ToMeColumn()

    review_id = Column(_("Review ID"),
                       shrink=True, sortable=True, link=True)

    def __init__(self, *args, **kwargs):
        self.local_site = kwargs.pop('local_site', None)

        if self.local_site:
            review_id_field = 'local_id'
        else:
            review_id_field = 'pk'

        self.review_id = Column(_("Review ID"),
                                field_name=review_id_field,
                                shrink=True, sortable=True, link=True)

        DataGrid.__init__(self, *args, **kwargs)
        self.listview_template = 'reviews/review_request_listview.html'
        self.profile_sort_field = 'sort_review_request_columns'
        self.profile_columns_field = 'review_request_columns'
        self.show_submitted = True
        self.submitter_url_name = "user"
        self.default_sort = ["-last_updated"]
        self.default_columns = [
            "star", "summary", "submitter", "time_added", "last_updated_since"
        ]

        # Add local timezone info to the columns
        user = self.request.user
        if user.is_authenticated():
            self.timezone = pytz.timezone(user.get_profile().timezone)
            self.time_added.timezone = self.timezone
            self.last_updated.timezone = self.timezone
            self.diff_updated.timezone = self.timezone

    def load_extra_state(self, profile):
        if profile:
            self.show_submitted = profile.show_submitted

        try:
            self.show_submitted = \
                int(self.request.GET.get('show_submitted',
                                     self.show_submitted)) != 0
        except ValueError:
            # do nothing
            pass

        if self.show_submitted:
            # There are only three states: Published, Submitted and Discarded.
            # We want the first two, but it's faster to just search for not
            # discarded.
            self.queryset = self.queryset.exclude(status='D')
        else:
            self.queryset = self.queryset.filter(status='P')

        self.queryset = self.queryset.filter(local_site=self.local_site)

        if profile and self.show_submitted != profile.show_submitted:
            profile.show_submitted = self.show_submitted
            return True

        return False

    def post_process_queryset(self, queryset):
        q = queryset.with_counts(self.request.user)
        return super(ReviewRequestDataGrid, self).post_process_queryset(q)

    def link_to_object(self, obj, value):
        if value and isinstance(value, User):
            return local_site_reverse("user", request=self.request,
                                      args=[value])

        return obj.get_absolute_url()


class DashboardDataGrid(ReviewRequestDataGrid):
    """
    A version of the ReviewRequestDataGrid that displays additional fields
    useful in the dashboard. It also displays a different set of data
    depending on the view that was passed.
    """
    new_updates = NewUpdatesColumn()
    my_comments = MyCommentsColumn()

    def __init__(self, *args, **kwargs):
        local_site = kwargs.get('local_site', None)
        ReviewRequestDataGrid.__init__(self, *args, **kwargs)
        self.listview_template = 'datagrid/listview.html'
        self.profile_sort_field = 'sort_dashboard_columns'
        self.profile_columns_field = 'dashboard_columns'
        self.default_view = "incoming"
        self.show_submitted = False
        self.default_sort = ["-last_updated"]
        self.default_columns = [
            "new_updates", "star", "summary", "submitter",
            "time_added", "last_updated_since"
        ]
        self.counts = {}

        group = self.request.GET.get('group', None)
        view = self.request.GET.get('view', None)
        extra_query = []

        if view:
            extra_query.append("view=%s" % view)

        if group:
            extra_query.append("group=%s" % group)

        self.extra_context['extra_query'] = "&".join(extra_query)
        self.local_site = local_site

    def load_extra_state(self, profile):
        group_name = self.request.GET.get('group', '')
        view = self.request.GET.get('view', self.default_view)
        user = self.request.user

        if view == 'outgoing':
            self.queryset = ReviewRequest.objects.from_user(
                user, user, local_site=self.local_site)
            self.title = _(u"All Outgoing Review Requests")
        elif view == 'mine':
            self.queryset = ReviewRequest.objects.from_user(
                user, user, None, local_site=self.local_site)
            self.title = _(u"All My Review Requests")
        elif view == 'to-me':
            self.queryset = ReviewRequest.objects.to_user_directly(
                user, user, local_site=self.local_site)
            self.title = _(u"Incoming Review Requests to Me")
        elif view == 'to-group':
            if group_name:
                # to-group is special because we want to make sure that the
                # group exists and show a 404 if it doesn't. Otherwise, we'll
                # show an empty datagrid with the name.
<<<<<<< HEAD
                has_groups = Group.objects.filter(
                    name=group,
                    local_site=self.local_site).exists()

                if not has_groups:
=======
                try:
                    group = user.review_groups.get(name=group_name,
                                                   local_site=self.local_site)
                except Group.DoesNotExist:
>>>>>>> 3b04f49e
                    raise Http404

                self.queryset = ReviewRequest.objects.to_group(
                    group_name, self.local_site, user)
                self.title = _(u"Incoming Review Requests to %s") % group_name
            else:
                self.queryset = ReviewRequest.objects.to_user_groups(
                    user, user, local_site=self.local_site)
                self.title = _(u"All Incoming Review Requests to My Groups")
        elif view == 'starred':
            profile = user.get_profile()
            self.queryset = profile.starred_review_requests.public(
                user=user, local_site=self.local_site)
            self.title = _(u"Starred Review Requests")
        elif view == 'incoming':
            self.queryset = ReviewRequest.objects.to_user(
                user, user, local_site=self.local_site)
            self.title = _(u"All Incoming Review Requests")
        else:
            raise Http404

        return False


class SubmitterDataGrid(DataGrid):
    """
    A datagrid showing a list of submitters.
    """
    username      = Column(_("Username"), link=True, sortable=True)
    fullname      = Column(_("Full Name"), field_name="get_full_name",
                           link=True, expand=True)
    pending_count = PendingCountColumn(_("Pending Reviews"),
                                       field_name="directed_review_requests",
                                       shrink=True)

    def __init__(self, request,
                 queryset=User.objects.filter(is_active=True),
                 title=_("All submitters"),
                 local_site=None):
        if local_site:
            qs = queryset.filter(local_site=local_site)
        else:
            qs = queryset

        DataGrid.__init__(self, request, qs, title)
        self.default_sort = ["username"]
        self.profile_sort_field = 'sort_submitter_columns'
        self.profile_columns_field = 'submitter_columns'
        self.default_columns = [
            "username", "fullname", "pending_count"
        ]

    def link_to_object(self, obj, value):
        return local_site_reverse("user", request=self.request,
                                  args=[obj.username])


class GroupDataGrid(DataGrid):
    """
    A datagrid showing a list of review groups.
    """
    star          = ReviewGroupStarColumn()
    name          = Column(_("Group ID"), link=True, sortable=True)
    displayname   = Column(_("Group Name"), field_name="display_name",
                           link=True, expand=True)
    pending_count = PendingCountColumn(_("Pending Reviews"),
                                       field_name="review_requests",
                                       link=True,
                                       shrink=True)
    member_count  = GroupMemberCountColumn(_("Members"),
                                           field_name="members",
                                           shrink=True)

    def __init__(self, request, title=_("All groups"), *args, **kwargs):
        local_site = kwargs.pop('local_site', None)
        queryset = Group.objects.accessible(request.user, local_site=local_site)

        DataGrid.__init__(self, request, queryset=queryset, title=title,
                          *args, **kwargs)
        self.profile_sort_field = 'sort_group_columns'
        self.profile_columns_field = 'group_columns'
        self.default_sort = ["name"]
        self.default_columns = [
            "star", "name", "displayname", "pending_count"
        ]

    @staticmethod
    def link_to_object(obj, value):
        return obj.get_absolute_url()


class WatchedGroupDataGrid(GroupDataGrid):
    """
    A special version of GroupDataGrid that shows a list of watched groups,
    linking to a dashboard view of them. This is meant for display in the
    dashboard.
    """
    def __init__(self, request, title=_("Watched groups"), *args, **kwargs):
        local_site = kwargs.pop('local_site', None)
        GroupDataGrid.__init__(self, request, title=title, *args, **kwargs)
        user = request.user
        profile = user.get_profile()

        self.queryset = profile.starred_groups.all()
        self.queryset = self.queryset.filter(local_site=local_site)

    def link_to_object(self, group, value):
        return ".?view=to-group&group=%s" % group.name


def get_sidebar_counts(user, local_site):
    """Returns counts used for the Dashboard sidebar."""
    profile = user.get_profile()

    site_profile, is_new = user.get_profile().site_profiles.get_or_create(
        local_site=local_site,
        user=user,
        profile=profile)

    if is_new:
        site_profile.save()

    counts = {
        'outgoing': site_profile.pending_outgoing_request_count,
        'incoming': site_profile.total_incoming_request_count,
        'to-me': site_profile.direct_incoming_request_count,
        'starred': site_profile.starred_public_request_count,
        'mine': site_profile.total_outgoing_request_count,
        'groups': SortedDict(),
        'starred_groups': SortedDict(),
    }

    for group in Group.objects.filter(
            users=user, local_site=local_site).order_by('name'):
        counts['groups'][group.name] = group.incoming_request_count

    for group in Group.objects.filter(
            starred_by=profile, local_site=local_site).order_by('name'):
        counts['starred_groups'][group.name] = group.incoming_request_count

    return counts<|MERGE_RESOLUTION|>--- conflicted
+++ resolved
@@ -677,18 +677,10 @@
                 # to-group is special because we want to make sure that the
                 # group exists and show a 404 if it doesn't. Otherwise, we'll
                 # show an empty datagrid with the name.
-<<<<<<< HEAD
-                has_groups = Group.objects.filter(
-                    name=group,
-                    local_site=self.local_site).exists()
-
-                if not has_groups:
-=======
                 try:
                     group = user.review_groups.get(name=group_name,
                                                    local_site=self.local_site)
                 except Group.DoesNotExist:
->>>>>>> 3b04f49e
                     raise Http404
 
                 self.queryset = ReviewRequest.objects.to_group(
