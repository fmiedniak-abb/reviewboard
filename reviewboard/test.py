--- conflicted
+++ resolved
@@ -25,11 +25,7 @@
     nose_options = [
         '-v',
         '--match=^test',
-<<<<<<< HEAD
-        '--with-id'
-=======
         '--with-id',
->>>>>>> 55d6306a
     ]
 
     def run_tests(self, *args, **kwargs):
