--- conflicted
+++ resolved
@@ -162,14 +162,7 @@
 
     siteconfig = SiteConfiguration.objects.get_current()
 
-<<<<<<< HEAD
-    if (load_extensions and
-        not is_running_test and
-        siteconfig.version == get_version_string()):
-        # Load all extensions
-        get_extension_manager().load()
-=======
-    if not is_running_test:
+    if load_extensions and not is_running_test:
         installed_version = get_version_string()
 
         if siteconfig.version == installed_version:
@@ -184,7 +177,6 @@
             logging.warning('Extensions will not be loaded. The site must '
                             'be upgraded from Review Board %s to %s.',
                             siteconfig.version, installed_version)
->>>>>>> 0b415c16
 
     signals.initializing.send(sender=None)
 
