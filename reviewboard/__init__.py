# The version of Review Board.
#
# This is in the format of:
#
#   (Major, Minor, Micro, Patch, alpha/beta/rc/final, Release Number, Released)
#
<<<<<<< HEAD
VERSION = (1, 7, 5, 0, 'final', 0, True)
=======
VERSION = (1, 7, 6, 0, 'final', 0, True)
>>>>>>> f53a745e


def get_version_string():
    version = '%s.%s' % (VERSION[0], VERSION[1])

    if VERSION[2] or VERSION[3]:
        version += ".%s" % VERSION[2]

    if VERSION[3]:
        version += ".%s" % VERSION[3]

    if VERSION[4] != 'final':
        if VERSION[4] == 'rc':
            version += ' RC%s' % VERSION[5]
        else:
            version += ' %s %s' % (VERSION[4], VERSION[5])

    if not is_release():
        version += " (dev)"

    return version


def get_package_version():
    version = '%s.%s' % (VERSION[0], VERSION[1])

    if VERSION[2] or VERSION[3]:
        version += ".%s" % VERSION[2]

    if VERSION[3]:
        version += ".%s" % VERSION[3]

    if VERSION[4] != 'final':
        version += '%s%s' % (VERSION[4], VERSION[5])

    return version


def is_release():
    return VERSION[6]


def initialize():
    """Begins initialization of Review Board.

    This sets up the logging, generates cache serial numbers, and then
    fires an initializing signal that other parts of the codebase can
    connect to. This must be called for such features as e-mail notification
    to work.
    """
    import logging
    import os
    import sys

    # Set PYTHONPATH to match sys.patch, for subprocesses.
    os.environ['PYTHONPATH'] = ':'.join(sys.path)

    from django.conf import settings
    from django.db import DatabaseError
    from djblets.util.misc import generate_ajax_serial
    from djblets import log

    from reviewboard import signals
    from reviewboard.extensions.base import get_extension_manager

    # This overrides a default django templatetag (url), and we want to make
    # sure it will always get loaded in every python instance.
    import reviewboard.site.templatetags

    # Set up logging.
    log.init_logging()

    if settings.DEBUG:
        logging.debug("Log file for Review Board v%s (PID %s)" %
                      (get_version_string(), os.getpid()))

    # Generate the AJAX serial, used for AJAX request caching.
    generate_ajax_serial()

    # Load all extensions
    try:
        get_extension_manager().load()
    except DatabaseError:
        # This database is from a time before extensions, so don't attempt to
        # load any extensions yet.
        pass

    signals.initializing.send(sender=None)


__version_info__ = VERSION[:-1]
__version__ = get_package_version()<|MERGE_RESOLUTION|>--- conflicted
+++ resolved
@@ -4,11 +4,7 @@
 #
 #   (Major, Minor, Micro, Patch, alpha/beta/rc/final, Release Number, Released)
 #
-<<<<<<< HEAD
-VERSION = (1, 7, 5, 0, 'final', 0, True)
-=======
 VERSION = (1, 7, 6, 0, 'final', 0, True)
->>>>>>> f53a745e
 
 
 def get_version_string():
