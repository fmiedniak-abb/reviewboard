"""Command line tool for helping develop extensions.

This tool, :command:`rbext`, currently provides the ability to easily run
extension-provided unit tests. In the future, it'll also help with other
development tasks, and with updating the Package Store with the latest versions
of an extension.
"""

from __future__ import print_function, unicode_literals

import argparse
import logging
import os
import re
import sys
from textwrap import dedent

os.environ.setdefault(str('DJANGO_SETTINGS_MODULE'),
                      str('reviewboard.settings'))

rbext_dir = os.path.abspath(os.path.dirname(__file__))
sys.path.insert(0, os.path.join(rbext_dir, 'conf', 'rbext'))

import pkg_resources
from django.utils.encoding import force_str
from django.utils.translation import ugettext_lazy as _, ugettext

from reviewboard import initialize, get_manual_url


# NOTE: We want to include Django-based modules as late as possible, in order
#       to allow extension-provided settings to apply.


class BaseCommand(object):
    """Base class for a command."""

    #: The name of a command.
    #:
    #: This is what the user will type on the command line after ``rbext``.
    name = None

    #: The summary of the command.
    #:
    #: This will be shown in the help output.
    help_summary = 'Run unit tests for an extension.'

    def add_options(self, parser):
        """Add any command-specific options to the parser.

        Args:
            parser (argparse.ArgumentParser):
                The argument parser.
        """
        pass

    def run(self, options):
        """Run the command.

        This will perform common setup work and then hand things off to
        :py:meth:`main`.

        Args:
            options (argparse.Namespace):
                Options set from the arguments.
        """
        if options.settings_file:
            sys.path.insert(
                0,
                os.path.abspath(os.path.dirname(options.settings_file)))

        return self.main(options)

    def main(self, options):
        """Perform the main operations for the command.

        Args:
            options (argparse.Namespace):
                Options set from the arguments.

        Returns:
            int:
            The command's exit code.
        """
        raise NotImplementedError

    def error(self, msg):
        """Display a fatal error to the user and exit.

        Args:
            msg (unicode):
                The message to display.

        Raises:
            django.core.management.CommandError:
            The resulting error.
        """
        from django.core.management import CommandError

        raise CommandError(msg)


class TestCommand(BaseCommand):
    """A command that runs an extension's test suite."""

    name = 'test'
    help_summary = 'Run unit tests for an extension.'

    def add_options(self, parser):
        """Add command line arguments for running tests.

        Args:
            parser (argparse.ArgumentParser):
                The argument parser.
        """
        parser.add_argument(
            '--tree-root',
            metavar='PATH',
            default=os.getcwd(),
            help='The path to the root of the source tree.')
        parser.add_argument(
            '-m',
            '--module',
            action='append',
            metavar='MODULE_NAME',
            dest='module_names',
            required=True,
            help='The name(s) of the extension module(s) to test. For '
                 'example, if your tests are in "myextension.tests", you '
                 'might want to use "myextension".')

        # Note that we never actually handle this argument anywhere here.
        # This is really just to satisfy the parser. The test runner itself
        # handles it directly.
        parser.add_argument(
            '--with-coverage',
            action='store_true',
            default=False,
            help='Generate a code coverage report for the tests.')

        parser.add_argument(
            'tests',
            metavar='TEST',
            nargs='*',
            help='Specific tests to run. This can be in the form of '
                 'mypackage.mymodule, mypackage.mymodule:TestsClass, or '
                 'mypackage.mymodule:TestsClass.test_method.')

    def main(self, options):
        """Main function for running unit tests for the extension.

        Args:
            options (argparse.Namespace):
                Options set from the arguments.

        Returns:
            int:
            The command's exit code.
        """
        os.environ[str('RB_TEST_MODULES')] = force_str(','.join(
            module_name
            for module_name in options.module_names
        ))

        os.chdir(options.tree_root)
        os.environ[str('RB_RUNNING_TESTS')] = str('1')
<<<<<<< HEAD
=======

        initialize()
>>>>>>> b4086941

        from reviewboard.test import RBTestRunner

        test_runner = RBTestRunner(test_packages=options.module_names,
                                   cover_packages=options.module_names,
                                   verbosity=1,
                                   needs_collect_static=False)
        failures = test_runner.run_tests(options.tests)

        if failures:
            return 1
        else:
            return 0


class CreateCommand(BaseCommand):
    """A command for creating a new extension package."""

    name = 'create'
    help_summary = _('Create a new extension source tree.')

    def add_options(self, parser):
        """Add command line arguments for creating an extension.

        Args:
            parser (argparse.ArgumentParser):
                The argument parser.
        """
        parser.add_argument(
            '--name',
            required=True,
            help=_('The human-readable name for the extension. This is '
                   'required.'))
        parser.add_argument(
            '--class-name',
            default=None,
            help=_('The class name for the extension (generally in CamelCase '
                   'form, without spaces). If not provided, this will be '
                   'based on the extension name.'))
        parser.add_argument(
            '--package-name',
            default=None,
            help=_('The name of the package (using alphanumeric  ). '
                   'If not provided, this will be based on the exension '
                   'name.'))
        parser.add_argument(
            '--package-version',
            default='1.0',
            help=_('The version for your extension and package.'))
        parser.add_argument(
            '--summary',
            default=None,
            help=_('A one-line summary of the extension.'))
        parser.add_argument(
            '--description',
            default=None,
            help=_('A short description of the extension.'))
        parser.add_argument(
            '--author-name',
            default=None,
            help=_('The name of the author for the package and extension '
                   'metadata. This can be a company name.'))
        parser.add_argument(
            '--author-email',
            default=None,
            help=_('The e-mail address of the author for the package and '
                   'extension metadata.'))
        parser.add_argument(
            '--enable-configuration',
            action='store_true',
            default=False,
            help=_('Whether to enable a Configure button and view for the '
                   'extension.'))
        parser.add_argument(
            '--enable-static-media',
            action='store_true',
            default=False,
            help=_('Whether to enable static media files for the package.'))

    def main(self, options):
        """Main function for creating an extension.

        Args:
            options (argparse.Namesapce):
                Options set from the arguments.

        Returns:
            int:
            The comamnd's exit code.
        """
        self._process_options(options)

        name = options.name
        package_name = options.package_name
        summary = options.summary
        description = options.description
        class_name = options.class_name
        configurable = options.enable_configuration
        enable_static_media = options.enable_static_media

        # Create the directory hierarchy.
        root_dir = package_name

        if os.path.exists(root_dir):
            self.error(
                ugettext('There\'s already a directory named "%s". You must '
                         'remove it before you can create a new extension '
                         'there.')
                % root_dir)

        ext_dir = os.path.join(root_dir, package_name)
        static_dir = os.path.join(ext_dir, 'static')
        templates_dir = os.path.join(ext_dir, 'templates')

        for path in (root_dir, ext_dir):
            os.mkdir(path, 0o755)

        if enable_static_media:
            os.mkdir(static_dir, 0o755)

            for path in ('css', 'js', 'images'):
                os.mkdir(os.path.join(static_dir, path))

        # Create the packaging files.
        self._write_file(
            os.path.join(root_dir, 'README.rst'),
            self._create_readme(name=name,
                                summary=summary,
                                description=description))

        self._write_file(
            os.path.join(root_dir, 'MANIFEST.in'),
            self._create_manifest(static_dir=static_dir,
                                  templates_dir=templates_dir))

        self._write_file(
            os.path.join(root_dir, 'setup.py'),
            self._create_setup_py(package_name=package_name,
                                  version=options.package_version,
                                  summary=summary,
                                  author=options.author_name,
                                  author_email=options.author_email,
                                  class_name=class_name),
            mode=0o755)

        # Create the extension source files.
        self._write_file(os.path.join(ext_dir, '__init__.py'), '')

        self._write_file(
            os.path.join(ext_dir, 'extension.py'),
            self._create_extension_py(
                name=name,
                package_name=package_name,
                class_name=class_name,
                summary=summary,
                configurable=configurable,
                has_static_media=enable_static_media))

        if configurable:
            form_class_name = '%sForm' % class_name

            self._write_file(
                os.path.join(ext_dir, 'admin_urls.py'),
                self._create_admin_urls_py(
                    package_name=package_name,
                    class_name=class_name,
                    form_class_name=form_class_name))

            self._write_file(
                os.path.join(ext_dir, 'forms.py'),
                self._create_forms_py(form_class_name=form_class_name))

        # We're done!
        print('Generated a new extension in %s' % os.path.abspath(root_dir))
        print()
        print('For information on writing your extension, see')
        print('%sextending/' % get_manual_url())

        return 0

    def _process_options(self, options):
        """Process and normalize any provided options.

        This will attempt to provide suitable defaults for missing parameters,
        adn to check that others are valid.

        Args:
            options (argparse.Namesapce):
                Options set from the arguments.
        """
        name = options.name.strip()
        package_name = options.package_name
        class_name = options.class_name

        if not package_name:
            package_name = self._normalize_package_name(name)
            print(ugettext('Using "%s" as the package name.') % package_name)
        else:
            package_name = package_name.strip()

            if not re.match(r'[A-Za-z][A-Za-z0-9._-]*', package_name):
                self.error(
                    ugettext('"%s" is not a valid package name. Try '
                             '--package-name="%s"')
                    % (package_name,
                       self._normalize_package_name(package_name)))

        if not class_name:
            class_name = self._normalize_class_name(name)
            print(ugettext('Using "%s" as the extension class name.')
                  % class_name)
        else:
            class_name = class_name.strip()

            if not re.match(r'[A-Za-z][A-Za-z0-9_]+Extension$', class_name):
                self.error(
                    ugettext('"%s" is not a valid class name. Try '
                             '--class-name="%s"')
                    % (package_name,
                       self._normalize_class_name(class_name)))

        options.name = name
        options.package_name = package_name
        options.class_name = class_name

    def _normalize_package_name(self, name):
        """Normalize a package name.

        This will ensure the package name is in a suitable format, replacing
        any invalid characters or dashes with ``_``, and converting it to
        lowercase.

        Args:
            name (unicode):
                The name of the package to normalize.

        Returns:
            unicode:
            The normalized name.
        """
        return pkg_resources.safe_name(name).replace('-', '_').lower()

    def _normalize_class_name(self, name):
        """Normalize a class name.

        This will ensure the class name is in a suitable format, converting it
        to CamelCase and adding an "Extension" at the end if needed.

        Args:
            name (unicode):
                The name of the class to normalize.

        Returns:
            unicode:
            The normalized class name.
        """
        class_name = ''.join(
            word.capitalize()
            for word in re.sub('[^A-Za-z0-9]+', ' ', name).split()
        )

        if not class_name.endswith('Extension'):
            class_name += 'Extension'

        return class_name

    def _write_file(self, filename, content, mode=None):
        """Write content to a file.

        This will create the file and write the provided content. The content
        will be stripped and dedented, with a trailing newline added, allowing
        the generation code to make use of multi-line strings.

        Args:
            path (unicode):
                The path of the file to write.

            content (unicode):
                The content to write.

            mode (int):
                The optional permissions mode to set for the file.
        """
        with open(filename, 'w') as fp:
            fp.write(dedent(content).strip())
            fp.write('\n')

        if mode is not None:
            os.chmod(filename, mode)

    def _create_readme(self, name, summary, description):
        """Create the content for a README.rst file.

        Args:
            name (unicode):
                The extension's name.

            summary (unicode):
                The extension's summary.

            description (unicode):
                A description of the extension.

        Returns:
            unicode:
            The resulting content for the file.
        """
        return """
            %(header_bar)s
            %(header)s
            %(header_bar)s

            %(content)s
        """ % {
            'header': name,
            'header_bar': '=' * len(name),
            'content': '\n\n'.join(
                content
                for content in (summary, description)
                if content
            ) or ugettext('Describe your extension.'),
        }

    def _create_manifest(self, templates_dir, static_dir):
        """Create the content for a MANIFEST.in file.

        Args:
            templates_dir (unicode):
                The relative path to the templates directory.

            static_dir (unicode):
                The relative path to the static media directory.

        Returns:
            unicode:
            The resulting content for the file.
        """
        return """
            graft %(templates_dir)s
            graft %(static_dir)s

            include COPYING
            include INSTALL
            include README.md
            include *-requirements.txt

            global-exclude .*.sw[op] *.py[co] __pycache__ .DS_Store .noseids
        """ % {
            'templates_dir': templates_dir,
            'static_dir': static_dir,
        }

    def _create_setup_py(self, package_name, version, summary, author,
                         author_email, class_name):
        """Create the content for a setup.py file.

        Args:
            package_name (unicode):
                The name of the package.

            version (unicode):
                The version of the package.

            summary (unicode):
                A summary of the package.

            author (unicode):
                The name of the author of the extension.

            author_email (unicode):
                The e-mail address of the author of the extension.

            class_name (unicode):
                The name of the extension class.

        Returns:
            unicode:
            The resulting content for the file.
        """
        return """
            #!/usr/bin/env python

            from __future__ import unicode_literals

            from reviewboard.extensions.packaging import setup
            from setuptools import find_packages


            setup(
                name='%(package_name)s',
                version='%(version)s',
                description=%(description)s,
                author=%(author)s,
                author_email=%(author_email)s,
                packages=find_packages(),
                install_requires=[
                    # Your package dependencies go here.
                    # Don't include "ReviewBoard" in this list.
                ],
                entry_points={
                    'reviewboard.extensions': [
                        '%(package_name)s = %(ext_class_path)s',
                    ],
                },
                classifiers=[
                    # For a full list of package classifiers, see
                    # %(classifiers_url)s

                    'Development Status :: 3 - Alpha',
                    'Environment :: Web Framework',
                    'Framework :: Review Board',
                    'Operating System :: OS Independent',
                    'Programming Language :: Python',
                ],
            )
        """ % {
            'author': self._sanitize_string_for_python(author or
                                                       '<REPLACE ME>'),
            'author_email': self._sanitize_string_for_python(author_email or
                                                             '<REPLACE ME>'),
            'classifiers_url':
                'https://pypi.python.org/pypi?%3Aaction=list_classifiers',
            'description': self._sanitize_string_for_python(summary or
                                                            '<REPLACE ME>'),
            'ext_class_path': '%s.extension:%s' % (package_name, class_name),
            'package_name': package_name,
            'version': version,
        }

    def _create_extension_py(self, name, package_name, class_name, summary,
                             configurable, has_static_media):
        """Create the content for an extension.py file.

        Args:
            name (unicode):
                The name of the extension.

            package_name (unicode):
                The name of the package.

            class_name (unicode):
                The name of the extension class.

            summary (unicode):
                A summary of the extension.

            configurable (bool):
                Whether the package is set to be configurable.

            has_static_media (bool):
                Whether the package is set to have static media files.

        Returns:
            unicode:
            The resulting content for the file.
        """
        extension_docs_url = '%sextending/extensions/' % get_manual_url()

        static_media_content = """
                # You can create a list of CSS bundles to compile and ship
                # with your extension. These can include both *.css and
                # *.less (http://lesscss.org/) files. See
                # %(static_docs_url)s
                css_bundles = {
                    'my-bundle-name': {
                        'source_filenames': [
                            'css/style.less',
                        ],
                        'apply_to': ['my-view-url-name'],
                    },
                }

                # JavaScript bundles are also supported. These support
                # standard *.js files and *.es6.js files (which allow for
                # writing and transpiling ES6 JavaScript).
                js_bundles = {
                    'my-bundle-name': {
                        'source_filenames': [
                            'js/script.es6.js',
                            'js/another-script.js',
                        ],
                    },
                }
        """ % {
            'static_docs_url': '%sstatic-files/' % extension_docs_url,
        }

        configuration_content = """
                # Default values for any configuration settings for your
                # extension.
                default_settings = {
                    'my_field_1': 'my default value',
                    'my_field_2': False,
                }

                # Set is_configurable and define an admin_urls.py to add
                # a standard configuration page for your extension.
                # See %(configure_docs_url)s
                is_configurable = True
        """ % {
            'configure_docs_url': '%sconfiguration/' % extension_docs_url,
        }

        return '''
            """%(name)s for Review Board."""

            from __future__ import unicode_literals

            from django.utils.translation import ugettext_lazy as _
            from reviewboard.extensions.base import Extension
            from reviewboard.extensions.hooks import TemplateHook


            class %(class_name)s(Extension):
                """Internal description for your extension here."""

                metadata = {
                    'Name': _(%(metadata_name)s),
                    'Summary': _(%(metadata_summary)s),
                }
            %(extra_class_content)s
                def initialize(self):
                    """Initialize the extension."""
                    # Set up any hooks your extension needs here. See
                    # %(hooks_docs_url)s
                    TemplateHook(self,
                                 'before-login-form',
                                 '%(package_name)s/before-login-form.html')
        ''' % {
            'class_name': class_name,
            'extra_class_content': ''.join(
                extra_content
                for extra_content, should_add in (
                    (configuration_content, configurable),
                    (static_media_content, has_static_media))
                if should_add
            ),
            'hooks_docs_url': '%s#python-extension-hooks' % extension_docs_url,
            'metadata_name': self._sanitize_string_for_python(name),
            'metadata_summary': self._sanitize_string_for_python(
                summary or 'REPLACE ME'),
            'name': name,
            'package_name': package_name,
        }

    def _create_admin_urls_py(self, package_name, class_name, form_class_name):
        """Create the content for an admin_urls.py file.

        Args:
            package_name (unicode):
                The name of the package.

            class_name (unicode):
                The name of the extension class.

            form_class_name (unicode):
                The name of the extension settings form class.

        Returns:
            unicode:
            The resulting content for the file.
        """
        return '''
            """Administration and configuration URLs for the extension."""

            from __future__ import unicode_literals

            from django.conf.urls import url
            from reviewboard.extensions.views import configure_extension

            from %(package_name)s.extension import %(class_name)s
            from %(package_name)s.forms import %(form_class_name)s


            urlpatterns = [
                url(r'^$',
                    configure_extension,
                    {
                        'ext_class': %(class_name)s,
                        'form_class': %(form_class_name)s,
                    }),
            ]
        ''' % {
            'class_name': class_name,
            'form_class_name': form_class_name,
            'package_name': package_name,
        }

    def _create_forms_py(self, form_class_name):
        """Create the content for a forms.py file.

        Args:
            form_class_name (unicode):
                The name of the extension settings form class.

        Returns:
            unicode:
            The resulting content for the file.
        """
        return '''
            """Configuration forms for the extension."""

            from __future__ import unicode_literals

            from django import forms
            from djblets.extensions.forms import SettingsForm


            class %(form_class_name)s(SettingsForm):
                my_field_1 = forms.CharField()
                my_field_2 = forms.BooleanField()
        ''' % {
            'form_class_name': form_class_name,
        }

    def _sanitize_string_for_python(self, s):
        """Sanitize a string for inclusion in a Python source file.

        This will return a string representation without any leading ``u``
        (when run on Python 2.x).

        Args:
            s (unicode):
                The string to sanitize.

        Returns:
            unicode:
            The sanitized string.
        """
        s = repr(s)

        if s.startswith('u'):
            s = s[1:]

        return s


class RBExt(object):
    """Command line tool for helping develop Review Board extensions.

    This tool provides subcommands useful for extension developers. It
    currently provides:

    * ``test``: Runs an extension's test suite.
    """

    COMMANDS = [
        CreateCommand(),
        TestCommand(),
    ]

    def run(self, argv):
        """Run an rbext command with the provided arguments.

        During the duration of the run, :py:data:`sys.argv` will be set to
        the provided arguments.

        Args:
            argv (list of unicode):
                The command line arguments passed to the command. This should
                not include the executable name as the first element.

        Returns:
            int:
            The command's exit code.
        """
        command, options = self.parse_options(argv)

        # We call out to things like the test runner, which expect to operate
        # off of sys.argv. We want to simulate that now that we've parsed
        # options. We'll restore sys.argv after the command finishes.
        old_argv = sys.argv
        sys.argv = argv

        try:
            return command.run(options)
        except Exception as e:
            logging.exception('Unexpected exception when running command '
                              '"%s": %s',
                              command.name, e)
            return 1
        finally:
            sys.argv = old_argv

    def parse_options(self, argv):
        """Parse arguments for the command.

        Args:
            argv (list of unicode):
                The arguments provided on the command line.

        Returns:
            unicode:
            The name of the command to run.
        """
        parser = argparse.ArgumentParser(prog='rbext',
                                         usage='%(prog)s <command>')

        subparsers = parser.add_subparsers(
            title='Commands',
            dest='command')

        commands = sorted(self.COMMANDS, key=lambda cmd: cmd.name)
        command_map = {}

        for command in commands:
            command_map[command.name] = command

            subparser = subparsers.add_parser(
                command.name,
                help=command.help_summary)

            subparser.add_argument(
                '-d',
                '--debug',
                action='store_true',
                dest='debug',
                default=False,
                help='Display debug output.')
            subparser.add_argument(
                '-s',
                '--settings-file',
                dest='settings_file',
                default=None,
                help='test_settings.py file to use for any custom settings.')

            command.add_options(subparser)

        # Prevent the '--' and anything after it from being parsed, so the
        # command can work with it.
        try:
            i = argv.index('--')
            argv = argv[:i]
        except ValueError:
            # The "--" isn't in the list anywhere.
            pass

        options = parser.parse_args(argv)

        return command_map[options.command], options


def main():
    """Run rbext.

    This is used by the Python EntryPoint to run rbext. It will pass in any
    arguments found on the command line and exit with the correct error code.
    """
    sys.exit(RBExt().run(sys.argv[1:]))<|MERGE_RESOLUTION|>--- conflicted
+++ resolved
@@ -164,11 +164,8 @@
 
         os.chdir(options.tree_root)
         os.environ[str('RB_RUNNING_TESTS')] = str('1')
-<<<<<<< HEAD
-=======
 
         initialize()
->>>>>>> b4086941
 
         from reviewboard.test import RBTestRunner
 
