"""Unit tests for reviewboard.cmdline.rbsite."""

import os
import shutil
import sys
import tempfile
from io import StringIO

import kgb

from reviewboard.cmdline.rbsite import (Command,
                                        InstallCommand,
                                        ManageCommand,
                                        MissingSiteError,
                                        Site,
                                        UpgradeCommand,
                                        parse_options,
                                        validate_site_paths)
from reviewboard.cmdline.utils.console import init_console, uninit_console
from reviewboard.rb_platform import SITELIST_FILE_UNIX
from reviewboard.testing.testcase import TestCase


class BaseRBSiteTestCase(TestCase):
    """Base class for rb-site unit tests.

    This handles setting up some initial site directories for tests and
    redirecting stderr for capture.
    """

    #: Whether the unit tests need site directories to work with.
    needs_sitedirs = False

    @classmethod
    def setUpClass(cls):
        super(BaseRBSiteTestCase, cls).setUpClass()

        init_console(allow_color=False)

        if cls.needs_sitedirs:
            cls._tempdir = tempfile.mkdtemp(prefix='rb-site-')

            cls.sitelist_filename = os.path.join(cls._tempdir, 'sitelist.txt')
            cls.sitedir1 = os.path.join(cls._tempdir, 'site1')
            cls.sitedir2 = os.path.join(cls._tempdir, 'site2')
            cls.invalid_sitedir = os.path.join(cls._tempdir, 'invalid')

            with open(cls.sitelist_filename, 'w') as fp:
                fp.write('%s\n' % cls.sitedir1)
                fp.write('%s\n' % cls.sitedir2)

            os.mkdir(cls.sitedir1, 0o755)
            os.mkdir(os.path.join(cls.sitedir1, 'conf'), 0o755)

            os.mkdir(cls.sitedir2, 0o755)
            os.mkdir(os.path.join(cls.sitedir2, 'conf'), 0o755)
            os.mkdir(os.path.join(cls.sitedir2, 'htdocs'), 0o755)

    @classmethod
    def tearDownClass(cls):
        super(BaseRBSiteTestCase, cls).tearDownClass()

        if cls.needs_sitedirs and cls._tempdir:
            shutil.rmtree(cls._tempdir)
            cls._tempdir = None

        uninit_console()

    def setUp(self):
        super(BaseRBSiteTestCase, self).setUp()

        self._old_stderr = sys.stderr
        self._old_stdout = sys.stdout
        sys.stderr = StringIO()
        sys.stdout = StringIO()

    def tearDown(self):
        sys.stderr = self._old_stderr
        sys.stdout = self._old_stdout
        self._old_stderr = None
        self._old_stdout = None

        super(BaseRBSiteTestCase, self).tearDown()


class CommandTests(BaseRBSiteTestCase):
    """Unit tests for reviewboard.cmdline.rbsite.Command."""

    def setUp(self):
        super(CommandTests, self).setUp()

        self.command = Command()

    def test_get_site_paths_with_string(self):
        """Testing Command.get_site_paths with site_path as string"""
        class Options(object):
            site_path = '/var/www/reviewboard'

        self.assertEqual(self.command.get_site_paths(Options()),
                         ['/var/www/reviewboard'])

    def test_get_site_paths_with_list(self):
        """Testing Command.get_site_paths with site_path as ststring"""
        class Options(object):
            site_path = [
                '/var/www/reviewboard1',
                '/var/www/reviewboard2',
            ]

        self.assertEqual(
            self.command.get_site_paths(Options()),
            [
                '/var/www/reviewboard1',
                '/var/www/reviewboard2',
            ])

    def test_get_site_paths_without_site_path(self):
        """Testing Command.get_site_paths without site_path"""
        class Options(object):
            site_path = None

        self.assertEqual(self.command.get_site_paths(Options()), [])


class UpgradeCommandTests(BaseRBSiteTestCase):
    """Unit tests for reviewboard.cmdline.rbsite.UpgradeCommand."""

    def setUp(self):
        super(UpgradeCommandTests, self).setUp()

        self.command = UpgradeCommand()

    def test_get_site_paths_with_all_sites(self):
        """Testing UpgradeCommand.get_site_paths with all_sites=True"""
        tmpdir = tempfile.mkdtemp(prefix='rbsite-')

        dir1 = os.path.join(tmpdir, 'site1')
        dir2 = os.path.join(tmpdir, 'site2')
        dir3 = os.path.join(tmpdir, 'site3')

        # Create 2 of the 3 site directories. The third will be excluded, since
        # it doesn't exist.
        os.mkdir(dir1, 0o755)
        os.mkdir(dir2, 0o755)

        site_filename = os.path.join(tmpdir, 'sites')

        with open(site_filename, 'w') as fp:
            fp.write('%s\n' % dir1)
            fp.write('%s\n' % dir2)
            fp.write('%s\n' % dir3)

        class Options(object):
            all_sites = True
            sitelist = site_filename

        try:
            self.assertEqual(self.command.get_site_paths(Options()),
                             [dir1, dir2])
        finally:
            shutil.rmtree(tmpdir)

    def test_get_site_paths_with_all_sites_and_empty(self):
        """Testing UpgradeCommand.get_site_paths with all_sites=True and no
        existing sites in sites file
        """
        tmpdir = tempfile.mkdtemp(prefix='rbsite-')

        # Note that we won't be creating these directories.
        dir1 = os.path.join(tmpdir, 'site1')
        dir2 = os.path.join(tmpdir, 'site2')
        dir3 = os.path.join(tmpdir, 'site3')

        site_filename = os.path.join(tmpdir, 'sites')

        with open(site_filename, 'w') as fp:
            fp.write('%s\n' % dir1)
            fp.write('%s\n' % dir2)
            fp.write('%s\n' % dir3)

        class Options(object):
            all_sites = True
            sitelist = site_filename

        expected_message = \
            'No Review Board sites were listed in %s' % site_filename

        try:
            with self.assertRaisesMessage(MissingSiteError, expected_message):
                self.command.get_site_paths(Options())
        finally:
            shutil.rmtree(tmpdir)

    def test_get_site_paths_with_string(self):
        """Testing UpgradeCommand.get_site_paths with site_path as string"""
        class Options(object):
            all_sites = False
            site_path = '/var/www/reviewboard'

        self.assertEqual(self.command.get_site_paths(Options()),
                         ['/var/www/reviewboard'])

    def test_get_site_paths_with_list(self):
        """Testing UpgradeCommand.get_site_paths with site_path as ststring"""
        class Options(object):
            all_sites = False
            site_path = [
                '/var/www/reviewboard1',
                '/var/www/reviewboard2',
            ]

        self.assertEqual(
            self.command.get_site_paths(Options()),
            [
                '/var/www/reviewboard1',
                '/var/www/reviewboard2',
            ])

    def test_get_site_paths_without_site_path(self):
        """Testing UpgradeCommand.get_site_paths without site_path"""
        class Options(object):
            all_sites = False
            site_path = None

        self.assertEqual(self.command.get_site_paths(Options()), [])


class ParseOptionsTests(BaseRBSiteTestCase):
    """Unit tests for reviewboard.cmdline.rbsite.parse_options."""

    needs_sitedirs = True

    def test_with_no_options(self):
        """Testing rb-site parse_options with no options"""
        self.assertIsNone(parse_options([]))

        help_text = sys.stdout.getvalue()
        self.assertTrue(help_text.startswith('usage: rb-site [-h]'))
        self.assertIn('rb-site helps create, upgrade', help_text)

    def test_with_help_only(self):
        """Testing rb-site parse_options with --help only"""
        with self.assertRaises(SystemExit):
            parse_options(['--help'])

        help_text = sys.stdout.getvalue()
        self.assertTrue(help_text.startswith('usage: rb-site [-h]'))
        self.assertIn('rb-site helps create, upgrade', help_text)

    def test_with_help_first(self):
        """Testing rb-site parse_options with --help as first option"""
        with self.assertRaises(SystemExit):
            parse_options(['--help', 'install', self.sitedir1])

        help_text = sys.stdout.getvalue()
        self.assertTrue(help_text.startswith('usage: rb-site [-h]'))
        self.assertIn('rb-site helps create, upgrade', help_text)

    def test_with_help_as_command_option(self):
        """Testing rb-site parse_options with --help as command option"""
        with self.assertRaises(SystemExit):
            parse_options(['install', self.sitedir1, '--help'])

        help_text = sys.stdout.getvalue()
        self.assertTrue(help_text.startswith('usage: rb-site install'))
        self.assertIn('This will guide you through installing', help_text)

    def test_with_install(self):
        """Testing rb-site parse_options with install"""
        sitedir = os.path.join(self.sitedir1, 'newdir')

        result = parse_options(['install', sitedir])

        self.assertIsNotNone(result)
        self.assertIsInstance(result['command'], InstallCommand)
        self.assertEqual(result['site_paths'], [sitedir])

    def test_with_upgrade(self):
        """Testing rb-site parse_options with upgrade"""
        result = parse_options(['upgrade', self.sitedir1])

        self.assertIsNotNone(result)
        self.assertIsInstance(result['command'], UpgradeCommand)
        self.assertEqual(result['site_paths'], [self.sitedir1])

    def test_with_upgrade_with_invalid_site_dir(self):
        """Testing rb-site parse_options with upgrade with invalid site
        directory
        """
        expected_error = (
            'The site directory "%s" does not exist.'
            % self.invalid_sitedir
        )

        with self.assertRaisesMessage(MissingSiteError, expected_error):
            parse_options(['upgrade', self.invalid_sitedir])

    def test_with_upgrade_with_no_site_dir(self):
        """Testing rb-site parse_options with upgrade and no site directory"""
        expected_message = \
            "You'll need to provide a site directory to run this command."

        with self.assertRaisesMessage(MissingSiteError, expected_message):
            parse_options(['upgrade'])

    def test_with_upgrade_with_all_sites_not_stored(self):
        """Testing rb-site parse_options with upgrade and --all-sites but no
        stored site
        """
        expected_message = \
            "No Review Board sites were listed in %s" % SITELIST_FILE_UNIX

        with self.assertRaisesMessage(MissingSiteError, expected_message):
            parse_options(['upgrade', '--all-sites'])

    def test_with_upgrade_with_all_sites_and_stored(self):
        """Testing rb-site parse_options with upgrade and --all-sites and
        sites stored
        """
        result = parse_options(['upgrade', '--all-sites', '--sitelist',
                                self.sitelist_filename])

        self.assertIsNotNone(result)
        self.assertIsInstance(result['command'], UpgradeCommand)
        self.assertEqual(result['site_paths'], [self.sitedir1, self.sitedir2])

    def test_with_manage_with_invalid_site_dir(self):
        """Testing rb-site parse_options with manage with invalid site
        directory
        """
        expected_error = (
            'The site directory "%s" does not exist.'
            % self.invalid_sitedir
        )

        with self.assertRaisesMessage(MissingSiteError, expected_error):
            parse_options(['manage', self.invalid_sitedir, 'my-command'])

    def test_with_manage_with_command(self):
        """Testing rb-site parse_options with manage and command"""
        result = parse_options(['manage', self.sitedir1, 'my-command'])

        self.assertIsNotNone(result)
        self.assertIsInstance(result['command'], ManageCommand)
        self.assertEqual(result['site_paths'], [self.sitedir1])
        self.assertEqual(result['options'].manage_command, ['my-command'])

    def test_with_manage_with_command_and_args(self):
        """Testing rb-site parse_options with manage and command and args"""
        result = parse_options([
            'manage', self.sitedir1, 'my-command', '--arg1', '--arg2',
            'arg3',
        ])

        self.assertIsNotNone(result)
        self.assertIsInstance(result['command'], ManageCommand)
        self.assertEqual(result['site_paths'], [self.sitedir1])
        self.assertEqual(result['options'].manage_command,
                         ['my-command', '--arg1', '--arg2', 'arg3'])

    def test_with_manage_with_command_and_help_arg(self):
        """Testing rb-site parse_options with manage and command and --help
        argument
        """
        result = parse_options([
            'manage', self.sitedir1, 'my-command', '--help'
        ])

        self.assertIsNotNone(result)
        self.assertIsInstance(result['command'], ManageCommand)
        self.assertEqual(result['site_paths'], [self.sitedir1])
        self.assertEqual(result['options'].manage_command,
                         ['my-command', '--help'])

    def test_with_manage_no_command(self):
        """Testing rb-site parse_options with manage and no command"""
        with self.assertRaises(SystemExit):
            parse_options(['manage', self.sitedir1])

        output = sys.stderr.getvalue()
        self.assertTrue(output.startswith('usage: rb-site manage [-h]'))

        self.assertIn(
            'rb-site manage: error: the following arguments are '
            'required: <command> <args>',
            output)

    def test_with_invalid_command(self):
        """Testing rb-site parse_options with invalid command"""
        with self.assertRaises(SystemExit):
            parse_options(['frob', self.sitedir1])

        output = sys.stderr.getvalue()
        self.assertTrue(output.startswith('usage: rb-site [-h]'))
        self.assertIn("invalid choice: 'frob'", output)


class SiteTests(kgb.SpyAgency, BaseRBSiteTestCase):
    """Unit tests for reviewboard.cmdline.rbsite.Site."""

    needs_sitedirs = True

    def test_generate_settings_local_with_mysql(self):
        """Testing Site.generate_settings_local with MySQL"""
        site = Site(install_dir=self.sitedir1,
                    options={})
        site.domain_name = 'reviews.example.com'
        site.db_type = 'mysql'
        site.db_name = 'test-database'
        site.db_user = 'test-user'
        site.db_pass = 'test-pass'
        site.db_host = 'db.example.com'
        site.db_port = 12345
        site.cache_info = 'localhost:1666'
        site.cache_type = 'memcached'
        site.secret_key = \
            'acdef12345acdef123456abcdef123456abcdef12345abcdef12345'

        site.generate_settings_local()

        self._check_settings_local(
            self.sitedir1,
            'DATABASES = {\n'
            '    "default": {\n'
            '        "ENGINE": "django.db.backends.mysql",\n'
            '        "NAME": "test-database",\n'
            '        "USER": "test-user",\n'
            '        "PASSWORD": "test-pass",\n'
            '        "HOST": "db.example.com",\n'
            '        "PORT": 12345\n'
            '    }\n'
            '}\n'
            'CACHES = {\n'
            '    "default": {\n'
            '        "BACKEND": "django.core.cache.backends.memcached'
            '.PyMemcacheCache",\n'
            '        "LOCATION": "localhost:1666"\n'
            '    }\n'
            '}\n'
            'SECRET_KEY = "acdef12345acdef123456abcdef123456abcdef12345'
            'abcdef12345"\n'
            'SITE_ROOT = ""\n'
            'DEBUG = False\n'
            'ALLOWED_HOSTS = [\n'
            '    "reviews.example.com"\n'
            ']\n')

    def test_generate_settings_local_with_postgres(self):
        """Testing Site.generate_settings_local with Postgres"""
        site = Site(install_dir=self.sitedir1,
                    options={})
        site.domain_name = 'reviews.example.com'
        site.db_type = 'postgresql'
        site.db_name = 'test-database'
        site.db_user = 'test-user'
        site.db_pass = 'test-pass'
        site.db_host = 'db.example.com'
        site.db_port = 12345
        site.cache_info = 'localhost:1666'
        site.cache_type = 'memcached'
        site.secret_key = \
            'acdef12345acdef123456abcdef123456abcdef12345abcdef12345'

        site.generate_settings_local()

        self._check_settings_local(
            self.sitedir1,
            'DATABASES = {\n'
            '    "default": {\n'
            '        "ENGINE": "django.db.backends.postgresql",\n'
            '        "NAME": "test-database",\n'
            '        "USER": "test-user",\n'
            '        "PASSWORD": "test-pass",\n'
            '        "HOST": "db.example.com",\n'
            '        "PORT": 12345\n'
            '    }\n'
            '}\n'
            'CACHES = {\n'
            '    "default": {\n'
            '        "BACKEND": "django.core.cache.backends.memcached'
            '.PyMemcacheCache",\n'
            '        "LOCATION": "localhost:1666"\n'
            '    }\n'
            '}\n'
            'SECRET_KEY = "acdef12345acdef123456abcdef123456abcdef12345'
            'abcdef12345"\n'
            'SITE_ROOT = ""\n'
            'DEBUG = False\n'
            'ALLOWED_HOSTS = [\n'
            '    "reviews.example.com"\n'
            ']\n')

    def test_generate_settings_local_with_sqlite(self):
        """Testing Site.generate_settings_local with SQLite"""
        site = Site(install_dir=self.sitedir1,
                    options={})
        site.domain_name = 'reviews.example.com'
        site.db_type = 'sqlite3'
        site.db_name = '/path/to/reviewboard.db'
        site.cache_info = 'localhost:1666'
        site.cache_type = 'memcached'
        site.secret_key = \
            'acdef12345acdef123456abcdef123456abcdef12345abcdef12345'

        site.generate_settings_local()

        self._check_settings_local(
            self.sitedir1,
            'DATABASES = {\n'
            '    "default": {\n'
            '        "ENGINE": "django.db.backends.sqlite3",\n'
            '        "NAME": "/path/to/reviewboard.db"\n'
            '    }\n'
            '}\n'
            'CACHES = {\n'
            '    "default": {\n'
            '        "BACKEND": "django.core.cache.backends.memcached'
            '.PyMemcacheCache",\n'
            '        "LOCATION": "localhost:1666"\n'
            '    }\n'
            '}\n'
            'SECRET_KEY = "acdef12345acdef123456abcdef123456abcdef12345'
            'abcdef12345"\n'
            'SITE_ROOT = ""\n'
            'DEBUG = False\n'
            'ALLOWED_HOSTS = [\n'
            '    "reviews.example.com"\n'
            ']\n')

    def test_get_settings_upgrade_needed_with_legacy_database(self):
        """Testing Site.get_settings_upgrade_needed with legacy
        DATABASE_* settings
        """
        self.assertTrue(self._get_settings_upgrade_needed({
            'CACHES': {
                'forwarded_backend': {
                    'BACKEND': ('django.core.cache.backends.memcached.'
                                'PyMemcacheCache'),
                    'LOCATION': 'localhost:1666',
                },
            },
            'DATABASE_ENGINE': 'mysql',
        }))

    def test_get_settings_upgrade_needed_with_legacy_cache_backend(self):
        """Testing Site.get_settings_upgrade_needed with legacy
        CACHE_BACKEND setting
        """
        self.assertTrue(self._get_settings_upgrade_needed({
            'CACHE_BACKEND': 'memcached://localhost:1666',
            'DATABASES': {
                'forwarded_backend': {
                    'ENGINE': 'django.db.backends.mysql',
                },
            },
        }))

    def test_get_settings_upgrade_needed_with_legacy_database_engine(self):
        """Testing Site.get_settings_upgrade_needed with legacy database
        engine name
        """
        self.assertTrue(self._get_settings_upgrade_needed({
            'CACHES': {
                'forwarded_backend': {
                    'BACKEND': ('django.core.cache.backends.memcached.'
                                'PyMemcacheCache'),
                    'LOCATION': 'localhost:1666',
                },
            },
            'DATABASES': {
                'default': {
                    'ENGINE': 'mysql',
                },
            },
        }))

    def test_get_settings_upgrade_needed_with_legacy_postgresql_psycopg2(self):
        """Testing Site.get_settings_upgrade_needed with legacy
        postgresql_psycopg2 database engine
        """
        self.assertTrue(self._get_settings_upgrade_needed({
            'CACHES': {
                'forwarded_backend': {
                    'BACKEND': ('django.core.cache.backends.memcached.'
                                'PyMemcacheCache'),
                    'LOCATION': 'localhost:1666',
                },
            },
            'DATABASES': {
                'default': {
                    'ENGINE': 'django.db.backends.postgresql_psycopg2',
                },
            },
        }))

    def test_get_settings_upgrade_needed_with_memcached(self):
        """Testing Site.get_settings_upgrade_needed with modern settings"""
        self.assertTrue(self._get_settings_upgrade_needed({
            'CACHES': {
                'forwarded_backend': {
                    'BACKEND': ('django.core.cache.backends.memcached.'
                                'MemcachedCache'),
                    'LOCATION': 'localhost:1666',
                },
            },
            'DATABASES': {
                'default': {
                    'ENGINE': 'django.db.backends.postgresql',
                },
            },
        }))

    def test_get_settings_upgrade_needed_with_modern_settings(self):
        """Testing Site.get_settings_upgrade_needed with modern settings"""
        self.assertFalse(self._get_settings_upgrade_needed({
            'CACHES': {
                'forwarded_backend': {
                    'BACKEND': ('django.core.cache.backends.memcached.'
                                'PyMemcacheCache'),
                    'LOCATION': 'localhost:1666',
                },
            },
            'DATABASES': {
                'default': {
                    'ENGINE': 'django.db.backends.postgresql',
                },
            },
        }))

    def test_get_wsgi_upgrade_needed_with_rb_pre_4(self):
        """Testing Site.get_wsgi_upgrade_needed with pre-RB4 configuration"""
        self.assertTrue(self._get_wsgi_upgrade_needed(
            "import os\n"
            "import sys\n"
            "\n"
            "os.environ['DJANGO_SETTINGS_MODULE'] = 'reviewboard.settings'\n"
            "os.environ['PYTHON_EGG_CACHE'] = '%(sitedir)s/tmp/egg_cache'\n"
            "os.environ['HOME'] = '%(sitedir)s/data'\n"
            "os.environ['CUSTOM'] = 'abc123'\n"
            "os.environ['PATH'] = '/usr/local/bin:%%s'"
            " %% os.environ['PATH']\n"
            "os.environ['PYTHONPATH'] = '%(sitedir)s/conf:%%s'"
            " %% os.environ['PYTHONPATH']\n"
            "\n"
            "sys.path = ['%(sitedir)s/conf'] + sys.path\n"
            "\n"
            "import django.core.handlers.wsgi\n"
            "application = django.core.handlers.wsgi.WSGIHandler()\n"))

    def test_get_wsgi_upgrade_needed_with_rb4_beta(self):
        """Testing Site.get_wsgi_upgrade_needed with RB4 beta configuration"""
        self.assertTrue(self._get_wsgi_upgrade_needed(
            "import os\n"
            "import sys\n"
            "\n"
            "os.environ['DJANGO_SETTINGS_MODULE'] = 'reviewboard.settings'\n"
            "os.environ['PYTHON_EGG_CACHE'] = '%(sitedir)s/tmp/egg_cache'\n"
            "os.environ['HOME'] = '%(sitedir)s/data'\n"
            "os.environ['CUSTOM'] = 'abc123'\n"
            "os.environ['PATH'] = '/usr/local/bin:%%s'"
            " %% os.environ['PATH']\n"
            "os.environ['PYTHONPATH'] = '%(sitedir)s/conf:%%s'"
            " %% os.environ['PYTHONPATH']\n"
            "\n"
            "sys.path = ['%(sitedir)s/conf'] + sys.path\n"
            "\n"
            "from django.core.wsgi import get_wsgi_application\n"
            "application = get_wsgi_application()\n"))

    def test_get_wsgi_upgrade_needed_with_pkg_resources(self):
        """Testing Site.get_wsgi_upgrade_needed with pkg_resources imports"""
        self.assertTrue(self._get_wsgi_upgrade_needed(
            'import __main__\n'
            '__main__.__requires__ = [\'ReviewBoard\']\n'
            'import pkg_resources\n'
            '\n'
            'from reviewboard.wsgi import application\n'))

    def test_get_wsgi_upgrade_needed_with_rb4(self):
        """Testing Site.get_wsgi_upgrade_needed with RB4+ configuration"""
        self.assertTrue(self._get_wsgi_upgrade_needed(
            "import os\n"
            "import sys\n"
            "\n"
            "os.environ['DJANGO_SETTINGS_MODULE'] = 'reviewboard.settings'\n"
            "os.environ['PYTHON_EGG_CACHE'] = '%(sitedir)s/tmp/egg_cache'\n"
            "os.environ['HOME'] = '%(sitedir)s/data'\n"
            "os.environ['CUSTOM'] = 'abc123'\n"
            "os.environ['PATH'] = '/usr/local/bin:%%s'"
            " %% os.environ['PATH']\n"
            "os.environ['PYTHONPATH'] = '%(sitedir)s/conf:%%s'"
            " %% os.environ['PYTHONPATH']\n"
            "\n"
            "sys.path = ['%(sitedir)s/conf'] + sys.path\n"
            "\n"
            "from reviewboard.wsgi import application\n"))

    def test_get_wsgi_upgrade_needed_with_rb505(self):
        """Testing Site.get_wsgi_upgrade_needed with RB5 through 5.0.5
        configuration
        """
        self.assertTrue(self._get_wsgi_upgrade_needed(
            "import os\n"
            "\n"
            "os.environ['REVIEWBOARD_SITEDIR'] = '%(sitedir)s'\n"
            "\n"
            "from reviewboard.wsgi import application\n"))

    def test_get_wsgi_upgrade_needed_with_rb506(self):
        """Testing Site.get_wsgi_upgrade_needed with RB 5.0.6+ configuration"""
        self.assertFalse(self._get_wsgi_upgrade_needed(
            "import os\n"
            "import sys\n"
            "\n"
            "\n"
            "os.environ['REVIEWBOARD_SITEDIR'] = '%(sitedir)s'\n"
            "\n"
            "sys.path.insert(0, os.path.join(\n"
            "    os.environ['REVIEWBOARD_SITEDIR'], 'venv', 'lib',\n"
            "    'python%%s.%%s' %% sys.version_info[:2], 'site-packages'))\n"
            "\n"
            "\n"
            "# BEGIN CUSTOM SETTINGS\n"
            "\n"
            "# END CUSTOM SETTINGS\n"
            "\n"
            "\n"
            "from reviewboard.wsgi import application\n"))

    def test_upgrade_settings_with_legacy_database(self):
        """Testing Site.upgrade_settings with legacy DATABASE_* settings"""
        self._check_upgrade_settings(
            stored_settings={
                'CACHES': {
                    'forwarded_backend': {
                        'BACKEND': ('django.core.cache.backends.memcached.'
                                    'PyMemcacheCache'),
                        'LOCATION': 'localhost:1666',
                    },
                },
                'DATABASE_ENGINE': 'mysql',
                'DATABASE_NAME': 'test-database',
                'DATABASE_HOST': 'db.example.com',
                'DATABASE_PORT': 12345,
                'DATABASE_USER': 'test-user',
                'DATABASE_PASSWORD': 'test-pass',
            },
            stored_settings_text=(
                'DATABASE_ENGINE = "mysql"\n'
                'DATABASE_NAME = "test-database"\n'
                'DATABASE_HOST = "db.example.com"\n'
                'DATABASE_PORT = 12345\n'
                'DATABASE_USER = "test-user"\n'
                'DATABASE_PASSWORD = "test-pass"\n'
                'CACHES = {\n'
                '    "default": {\n'
                '        "BACKEND": "django.core.cache.backends.memcached.'
                'PyMemcacheCache",\n'
                '        "LOCATION": "localhost:1666",\n'
                '    },\n'
                '}\n'
            ),
            expected_settings_text=(
                'DATABASES = {\n'
                '    "default": {\n'
                '        "ENGINE": "django.db.backends.mysql",\n'
                '        "NAME": "test-database",\n'
                '        "USER": "test-user",\n'
                '        "PASSWORD": "test-pass",\n'
                '        "HOST": "db.example.com",\n'
                '        "PORT": 12345\n'
                '    }\n'
                '}\n'
                'CACHES = {\n'
                '    "default": {\n'
                '        "BACKEND": "django.core.cache.backends.memcached.'
                'PyMemcacheCache",\n'
                '        "LOCATION": "localhost:1666",\n'
                '    },\n'
                '}\n'
            ))

    def test_upgrade_settings_with_legacy_cache_backend(self):
        """Testing Site.upgrade_settings with legacy CACHE_BACKEND setting"""
        self._check_upgrade_settings(
            stored_settings={
                'CACHE_BACKEND': 'memcached://localhost:1666',
                'DATABASES': {
                    'default': {
                        'ENGINE': 'mysql',
                    },
                },
            },
            stored_settings_text=(
                'CACHE_BACKEND = "memcached://localhost:1666"\n'
                'DATABASES = {\n'
                '    "default": {\n'
                '        "ENGINE": "django.db.backends.mysql",\n'
                '    },\n'
                '}\n'
            ),
            expected_settings_text=(
                'CACHES = {\n'
                '    "default": {\n'
                '        "BACKEND": "django.core.cache.backends.memcached.'
                'PyMemcacheCache",\n'
                '        "LOCATION": "localhost:1666"\n'
                '    }\n'
                '}\n'
                'DATABASES = {\n'
                '    "default": {\n'
                '        "ENGINE": "django.db.backends.mysql",\n'
                '    },\n'
                '}\n'
            ))

    def test_upgrade_settings_with_legacy_database_engine(self):
        """Testing Site.upgrade_settings with legacy database engine name"""
        self._check_upgrade_settings(
            stored_settings={
                'CACHES': {
                    'forwarded_backend': {
                        'BACKEND': ('django.core.cache.backends.memcached.'
                                    'PyMemcacheCache'),
                        'LOCATION': 'localhost:1666',
                    },
                },
                'DATABASES': {
                    'default': {
                        'ENGINE': 'mysql',
                    },
                },
            },
            stored_settings_text=(
                'CACHES = {\n'
                '    "default": {\n'
                '        "BACKEND": "django.core.cache.backends.memcached.'
                'PyMemcacheCache",\n'
                '        "LOCATION": "localhost:1666",\n'
                '    },\n'
                '}\n'
                'DATABASES = {\n'
                '    "default": {\n'
                '        "ENGINE": "mysql",\n'
                '    },\n'
                '}\n'
            ),
            expected_settings_text=(
                'CACHES = {\n'
                '    "default": {\n'
                '        "BACKEND": "django.core.cache.backends.memcached.'
                'PyMemcacheCache",\n'
                '        "LOCATION": "localhost:1666",\n'
                '    },\n'
                '}\n'
                'DATABASES = {\n'
                '    "default": {\n'
                '        "ENGINE": "django.db.backends.mysql",\n'
                '    },\n'
                '}\n'
            ))

    def test_upgrade_settings_with_legacy_postgresql_psycopg2(self):
        """Testing Site.upgrade_settings with legacy postgresql_psycopg2
        database engine
        """
        self._check_upgrade_settings(
            stored_settings={
                'CACHES': {
                    'forwarded_backend': {
                        'BACKEND': ('django.core.cache.backends.memcached.'
                                    'PyMemcacheCache'),
                        'LOCATION': 'localhost:1666',
                    },
                },
                'DATABASES': {
                    'default': {
                        'ENGINE': 'django.db.backends.postgresql_psycopg2',
                    },
                },
            },
            stored_settings_text=(
                'CACHES = {\n'
                '    "default": {\n'
                '        "BACKEND": "django.core.cache.backends.memcached.'
                'PyMemcacheCache",\n'
                '        "LOCATION": "localhost:1666",\n'
                '    },\n'
                '}\n'
                'DATABASES = {\n'
                '    "default": {\n'
                '        "ENGINE": "django.db.backends.postgresql_psycopg2",\n'
                '    },\n'
                '}\n'
            ),
            expected_settings_text=(
                'CACHES = {\n'
                '    "default": {\n'
                '        "BACKEND": "django.core.cache.backends.memcached.'
                'PyMemcacheCache",\n'
                '        "LOCATION": "localhost:1666",\n'
                '    },\n'
                '}\n'
                'DATABASES = {\n'
                '    "default": {\n'
                '        "ENGINE": "django.db.backends.postgresql",\n'
                '    },\n'
                '}\n'
            ))

    def test_upgrade_settings_with_modern_settings(self):
        """Testing Site.upgrade_settings with modern settings"""
        self._check_upgrade_settings(
            stored_settings={
                'CACHES': {
                    'forwarded_backend': {
                        'BACKEND': ('django.core.cache.backends.memcached.'
                                    'PyMemcacheCache'),
                        'LOCATION': 'localhost:1666',
                    },
                },
                'DATABASES': {
                    'default': {
                        'ENGINE': 'django.db.backends.postgresql',
                    },
                },
            },
            stored_settings_text=(
                'CACHES = {\n'
                '    "default": {\n'
                '        "BACKEND": "django.core.cache.backends.memcached.'
                'PyMemcacheCache",\n'
                '        "LOCATION": "localhost:1666",\n'
                '    },\n'
                '}\n'
                'DATABASES = {\n'
                '    "default": {\n'
                '        "ENGINE": "django.db.backends.postgresql",\n'
                '    },\n'
                '}\n'
            ),
            expected_settings_text=(
                'CACHES = {\n'
                '    "default": {\n'
                '        "BACKEND": "django.core.cache.backends.memcached.'
                'PyMemcacheCache",\n'
                '        "LOCATION": "localhost:1666",\n'
                '    },\n'
                '}\n'
                'DATABASES = {\n'
                '    "default": {\n'
                '        "ENGINE": "django.db.backends.postgresql",\n'
                '    },\n'
                '}\n'
            ))

    def test_upgrade_wsgi_with_rb_pre_4(self):
        """Testing Site.upgrade_wsgi with pre-RB4 configuration"""
        self._check_upgrade_wsgi(
            ("import __main__\n"
             "__main__.__requires__ = ['ReviewBoard']\n"
             "import pkg_resources\n"
             "\n"
             "import os\n"
             "import sys\n"
             "\n"
             "os.environ['DJANGO_SETTINGS_MODULE'] = 'reviewboard.settings'\n"
             "os.environ['PYTHON_EGG_CACHE'] = '%(sitedir)s/tmp/egg_cache'\n"
             "os.environ['HOME'] = '%(sitedir)s/data'\n"
             "os.environ['CUSTOM'] = 'abc123'\n"
             "os.environ['PATH'] = '/usr/local/bin:%%s'"
             " %% os.environ['PATH']\n"
             "os.environ['PYTHONPATH'] = '%(sitedir)s/conf:%%s'"
             " %% os.environ['PYTHONPATH']\n"
             "\n"
             "sys.path = ['%(sitedir)s/conf'] + sys.path\n"
             "\n"
             "import django.core.handlers.wsgi\n"
             "application = django.core.handlers.wsgi.WSGIHandler()\n"),
            ("import os\n"
             "import sys\n"
             "\n"
             "\n"
             "os.environ['REVIEWBOARD_SITEDIR'] = '%(sitedir)s'\n"
             "\n"
             "sys.path.insert(0, os.path.join(\n"
             "    os.environ['REVIEWBOARD_SITEDIR'], 'venv', 'lib',\n"
             "    'python%%s.%%s' %% sys.version_info[:2], 'site-packages'))\n"
             "\n"
             "\n"
             "# BEGIN CUSTOM SETTINGS\n"
             "os.environ['CUSTOM'] = 'abc123'\n"
             "os.environ['PATH'] = '/usr/local/bin:%%s'"
             " %% os.environ['PATH']\n"
             "# END CUSTOM SETTINGS\n"
             "\n"
             "\n"
             "from reviewboard.wsgi import application\n"))

    def test_upgrade_wsgi_with_rb_4_beta(self):
        """Testing Site.upgrade_wsgi with RB4 beta configuration"""
        self._check_upgrade_wsgi(
            ("import __main__\n"
             "__main__.__requires__ = ['ReviewBoard']\n"
             "import pkg_resources\n"
             "\n"
             "import os\n"
             "import sys\n"
             "\n"
             "os.environ['DJANGO_SETTINGS_MODULE'] = 'reviewboard.settings'\n"
             "os.environ['PYTHON_EGG_CACHE'] = '%(sitedir)s/tmp/egg_cache'\n"
             "os.environ['HOME'] = '%(sitedir)s/data'\n"
             "os.environ['CUSTOM'] = 'abc123'\n"
             "os.environ['PATH'] = '/usr/local/bin:%%s'"
             " %% os.environ['PATH']\n"
             "os.environ['PYTHONPATH'] = '%(sitedir)s/conf:%%s'"
             " %% os.environ['PYTHONPATH']\n"
             "\n"
             "sys.path = ['%(sitedir)s/conf'] + sys.path\n"
             "\n"
             "from django.core.wsgi import get_wsgi_application\n"
             "application = get_wsgi_application()\n"),
            ("import os\n"
             "import sys\n"
             "\n"
             "\n"
             "os.environ['REVIEWBOARD_SITEDIR'] = '%(sitedir)s'\n"
             "\n"
             "sys.path.insert(0, os.path.join(\n"
             "    os.environ['REVIEWBOARD_SITEDIR'], 'venv', 'lib',\n"
             "    'python%%s.%%s' %% sys.version_info[:2], 'site-packages'))\n"
             "\n"
             "\n"
             "# BEGIN CUSTOM SETTINGS\n"
             "os.environ['CUSTOM'] = 'abc123'\n"
             "os.environ['PATH'] = '/usr/local/bin:%%s'"
             " %% os.environ['PATH']\n"
             "# END CUSTOM SETTINGS\n"
             "\n"
             "\n"
             "from reviewboard.wsgi import application\n"))

    def test_upgrade_wsgi_with_rb_5_0_5(self):
        """Testing Site.upgrade_wsgi with RB 5.0-5.0.5 configuration"""
        self._check_upgrade_wsgi(
            ("import os\n"
             "\n"
             "os.environ['REVIEWBOARD_SITEDIR'] = '%(sitedir)s'\n"
             "\n"
             "from reviewboard.wsgi import application\n"),
            ("import os\n"
             "import sys\n"
             "\n"
             "\n"
             "os.environ['REVIEWBOARD_SITEDIR'] = '%(sitedir)s'\n"
             "\n"
             "sys.path.insert(0, os.path.join(\n"
             "    os.environ['REVIEWBOARD_SITEDIR'], 'venv', 'lib',\n"
             "    'python%%s.%%s' %% sys.version_info[:2], 'site-packages'))\n"
             "\n"
             "\n"
             "# BEGIN CUSTOM SETTINGS\n"
             "\n"
             "# END CUSTOM SETTINGS\n"
             "\n"
             "\n"
             "from reviewboard.wsgi import application\n"))

    def test_upgrade_wsgi_with_rb_5_0_6(self):
        """Testing Site.upgrade_wsgi with RB 5.0.6+ configuration"""
        self._check_upgrade_wsgi(
            ("import os\n"
             "\n"
             "os.environ['REVIEWBOARD_SITEDIR'] = '%(sitedir)s'\n"
             "\n"
             "sys.path.insert(0, os.path.join(\n"
             "    os.environ['REVIEWBOARD_SITEDIR'], 'venv', 'lib',\n"
             "    'python%%s.%%s' %% sys.version_info[:2], 'site-packages'))\n"
             "\n"
             "\n"
             "# BEGIN CUSTOM SETTINGS\n"
             "\n"
             "# END CUSTOM SETTINGS\n"
             "\n"
             "\n"
             "from reviewboard.wsgi import application\n"),
            ("import os\n"
             "import sys\n"
             "\n"
             "\n"
             "os.environ['REVIEWBOARD_SITEDIR'] = '%(sitedir)s'\n"
             "\n"
             "sys.path.insert(0, os.path.join(\n"
             "    os.environ['REVIEWBOARD_SITEDIR'], 'venv', 'lib',\n"
             "    'python%%s.%%s' %% sys.version_info[:2], 'site-packages'))\n"
             "\n"
             "\n"
             "# BEGIN CUSTOM SETTINGS\n"
             "\n"
             "# END CUSTOM SETTINGS\n"
             "\n"
             "\n"
             "from reviewboard.wsgi import application\n"))

    def test_upgrade_wsgi_with_rb_5_0_6_custom(self):
        """Testing Site.upgrade_wsgi with RB 5.0.6+ configuration with
        custom settings
        """
        self._check_upgrade_wsgi(
<<<<<<< HEAD
            ("import __main__\n"
             "__main__.__requires__ = ['ReviewBoard']\n"
             "import pkg_resources\n"
             "\n"
             "import os, sys\n"
=======
            ("import os\n"
>>>>>>> 7338fa88
             "\n"
             "os.environ['REVIEWBOARD_SITEDIR'] = '%(sitedir)s'\n"
             "\n"
             "sys.path.insert(0, os.path.join(\n"
             "    os.environ['REVIEWBOARD_SITEDIR'], 'venv', 'lib',\n"
             "    'python%%s.%%s' %% sys.version_info[:2], 'site-packages'))\n"
             "\n"
             "\n"
             "# BEGIN CUSTOM SETTINGS\n"
             "\n"
             "# Some comment.\n"
             "import foo\n"
             "os.environ['FOO'] = foo.get_bar()\n"
             "\n"
             "# END CUSTOM SETTINGS\n"
             "\n"
             "\n"
             "from reviewboard.wsgi import application\n"),
            ("import os\n"
             "import sys\n"
             "\n"
             "\n"
             "os.environ['REVIEWBOARD_SITEDIR'] = '%(sitedir)s'\n"
             "\n"
             "sys.path.insert(0, os.path.join(\n"
             "    os.environ['REVIEWBOARD_SITEDIR'], 'venv', 'lib',\n"
             "    'python%%s.%%s' %% sys.version_info[:2], 'site-packages'))\n"
             "\n"
             "\n"
             "# BEGIN CUSTOM SETTINGS\n"
             "\n"
             "# Some comment.\n"
             "import foo\n"
             "os.environ['FOO'] = foo.get_bar()\n"
             "\n"
             "# END CUSTOM SETTINGS\n"
             "\n"
             "\n"
             "from reviewboard.wsgi import application\n"))

    def test_upgrade_settings_with_legacy_memcached_backend(self):
        """Testing Site.upgrade_settings with legacy MemcachedCache cache
        backend
        """
        self._check_upgrade_settings(
            stored_settings={
                'CACHES': {
                    'forwarded_backend': {
                        'BACKEND': ('django.core.cache.backends.memcached.'
                                    'MemcachedCache'),
                        'LOCATION': 'localhost:1666',
                    },
                },
                'DATABASES': {
                    'default': {
                        'ENGINE': 'django.db.backends.postgresql',
                    },
                },
            },
            stored_settings_text=(
                'CACHES = {\n'
                '    "default": {\n'
                '        "BACKEND": "django.core.cache.backends.memcached.'
                'MemcachedCache",\n'
                '        "LOCATION": "localhost:1666",\n'
                '    },\n'
                '}\n'
                'DATABASES = {\n'
                '    "default": {\n'
                '        "ENGINE": "django.db.backends.postgresql",\n'
                '    },\n'
                '}\n'
            ),
            expected_settings_text=(
                'CACHES = {\n'
                '    "default": {\n'
                '        "BACKEND": "django.core.cache.backends.memcached.'
                'PyMemcacheCache",\n'
                '        "LOCATION": "localhost:1666",\n'
                '    },\n'
                '}\n'
                'DATABASES = {\n'
                '    "default": {\n'
                '        "ENGINE": "django.db.backends.postgresql",\n'
                '    },\n'
                '}\n'
            ))

    def _get_settings_upgrade_needed(self, stored_settings):
        """Return Site.get_settings_upgrade_needed with the provided settings.

        Args:
            stored_settings (dict):
                A dictionary of settings that would be stored in
                :file:`settings_local.py`.

        Returns:
            bool:
            The result of :py:class:`~reviewboard.cmdline.rbsite.Site.
            get_settings_upgrade_needed`.
        """
        class SettingsLocal(object):
            pass

        for key, value in stored_settings.items():
            setattr(SettingsLocal, key, value)

        site = Site(install_dir=self.sitedir2,
                    options={})
        self.spy_on(site.get_settings_local,
                    op=kgb.SpyOpReturn(SettingsLocal))

        return site.get_settings_upgrade_needed()

    def _get_wsgi_upgrade_needed(self, stored_wsgi_text):
        """Return Site.get_wsgi_upgrade_needed with the provided file.

        Args:
            stored_settings (dict):
                A dictionary of settings that would be stored in
                :file:`settings_local.py`.

        Returns:
            bool:
            The result of :py:class:`~reviewboard.cmdline.rbsite.Site.
            get_settings_upgrade_needed`.
        """
        sitedir = self.sitedir2
        site = Site(install_dir=sitedir,
                    options={})

        filename = os.path.join(site.abs_install_dir, 'htdocs',
                                'reviewboard.wsgi')

        with open(filename, 'w') as fp:
            fp.write(stored_wsgi_text % {
                'sitedir': sitedir,
            })

        return site.get_wsgi_upgrade_needed()

    def _check_upgrade_settings(self, stored_settings, stored_settings_text,
                                expected_settings_text):
        """Check that upgrading settings produces the expected results.

        Args:
            stored_settings (dict):
                A dictionary of settings that would be stored in
                :file:`settings_local.py`.

            stored_settings_text (unicode):
                The content of the :file:`settings_local.py` file to write
                and upgrade.

            expected_settings_text (unicode):
                The content of just the settings, without any blank lines
                or comments.

        Raises:
            AssertionError:
                An expectation failed.
        """
        class SettingsLocal(object):
            pass

        for key, value in stored_settings.items():
            setattr(SettingsLocal, key, value)

        site = Site(install_dir=self.sitedir2,
                    options={})
        self.spy_on(site.get_settings_local,
                    op=kgb.SpyOpReturn(SettingsLocal))

        with open(os.path.join(site.abs_install_dir, 'conf',
                               'settings_local.py'),
                  'w') as fp:
            fp.write(stored_settings_text)

        site.upgrade_settings()

        self._check_settings_local(site.abs_install_dir,
                                   expected_settings_text)

    def _check_upgrade_wsgi(self, stored_wsgi_text, expected_wsgi_text):
        """Check that upgrading reviewboard.wsgi produces the expected results.

        Args:
            stored_wsgi_text (unicode):
                The contents of the :file:`htdocs/reviewboard.wsgi` file to
                write and upgrade.

            expected_wsgi_text (unicode):
                The expected content of the file.

        Raises:
            AssertionError:
                An expectation failed.
        """
        sitedir = self.sitedir2
        site = Site(install_dir=sitedir,
                    options={})

        filename = os.path.join(site.abs_install_dir, 'htdocs',
                                'reviewboard.wsgi')

        with open(filename, 'w') as fp:
            fp.write(stored_wsgi_text % {
                'sitedir': sitedir,
            })

        site.upgrade_wsgi()

        with open(filename, 'r') as fp:
            self.assertMultiLineEqual(
                fp.read(),
                expected_wsgi_text % {
                    'sitedir': sitedir,
                })

    def _check_settings_local(self, sitedir, expected_settings_text):
        """Check that a generated settings_local.py has the expected settings.

        This will verify the existence of the file in the site directory,
        strip away any comments or blank lines, and compare against the
        expected settings text.

        Args:
            sitedir (unicode):
                The path to the site directory.

            expected_settings_text (unicode):
                The content of just the settings, without any blank lines
                or comments.

        Raises:
            AssertionError:
                An expectation failed.
        """
        filename = os.path.join(sitedir, 'conf', 'settings_local.py')
        self.assertTrue(os.path.exists(filename))

        with open(filename, 'r') as fp:
            lines = fp.readlines()

        # Strip away all comments and blank lines.
        lines = [
            line
            for line in lines
            if line.strip() and not line.startswith('#')
        ]

        self.assertMultiLineEqual(''.join(lines), expected_settings_text)


class ValidateSitePathsTests(BaseRBSiteTestCase):
    """Unit tests for reviewboard.cmdline.rbsite.validate_site_paths."""

    def test_with_valid_sites(self):
        """Testing validate_site_paths with valid sites"""
        # This should not raise.
        validate_site_paths([os.path.dirname(__file__)])

    def test_with_empty(self):
        """Testing validate_site_paths with empty list"""
        expected_message = \
            "You'll need to provide a site directory to run this command."

        with self.assertRaisesMessage(MissingSiteError, expected_message):
            validate_site_paths([])

        with self.assertRaisesMessage(MissingSiteError, expected_message):
            validate_site_paths(None)

    def test_with_missing_site(self):
        """Testing validate_site_paths with missing site"""
        expected_message = 'The site directory "/test" does not exist.'

        with self.assertRaisesMessage(MissingSiteError, expected_message):
            validate_site_paths(['/test'])

    def test_with_missing_site_and_require_exists_false(self):
        """Testing validate_site_paths with missing site and
        require_exists=False
        """
        # This should not raise.
        validate_site_paths(['/test'], require_exists=False)<|MERGE_RESOLUTION|>--- conflicted
+++ resolved
@@ -1107,15 +1107,7 @@
         custom settings
         """
         self._check_upgrade_wsgi(
-<<<<<<< HEAD
-            ("import __main__\n"
-             "__main__.__requires__ = ['ReviewBoard']\n"
-             "import pkg_resources\n"
-             "\n"
-             "import os, sys\n"
-=======
             ("import os\n"
->>>>>>> 7338fa88
              "\n"
              "os.environ['REVIEWBOARD_SITEDIR'] = '%(sitedir)s'\n"
              "\n"
