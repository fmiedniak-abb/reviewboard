<<<<<<< HEAD
"""The resource for a DiffSet."""

from __future__ import annotations

=======
>>>>>>> 3f29b929
import logging

from django.core.exceptions import PermissionDenied, ObjectDoesNotExist
from django.http import HttpResponse
from djblets.util.http import get_http_requested_mimetype, set_last_modified
from djblets.webapi.decorators import (webapi_login_required,
                                       webapi_response_errors,
                                       webapi_request_fields)
from djblets.webapi.errors import (DOES_NOT_EXIST, INVALID_ATTRIBUTE,
                                   INVALID_FORM_DATA, NOT_LOGGED_IN,
                                   PERMISSION_DENIED)
from djblets.webapi.fields import (DateTimeFieldType,
                                   DictFieldType,
                                   FileFieldType,
                                   IntFieldType,
                                   ResourceFieldType,
                                   StringFieldType)

from reviewboard.diffviewer.errors import DiffTooBigError, EmptyDiffError
from reviewboard.diffviewer.features import dvcs_feature
from reviewboard.diffviewer.models import DiffSet
from reviewboard.reviews.forms import UploadDiffForm
from reviewboard.reviews.models import ReviewRequest, ReviewRequestDraft
from reviewboard.reviews.signals import review_request_diffset_uploaded
from reviewboard.scmtools.errors import FileNotFoundError
from reviewboard.webapi.base import ImportExtraDataError, WebAPIResource
from reviewboard.webapi.decorators import (webapi_check_login_required,
                                           webapi_check_local_site)
from reviewboard.webapi.errors import (DIFF_EMPTY,
                                       DIFF_TOO_BIG,
                                       REPO_FILE_NOT_FOUND)
from reviewboard.webapi.resources import resources


logger = logging.getLogger(__name__)


class DiffResource(WebAPIResource):
    """Provides information on a collection of complete diffs.

    Each diff contains individual per-file diffs as child resources.
    A diff is revisioned, and more than one can be associated with any
    particular review request.
    """
    model = DiffSet
    name = 'diff'
    fields = {
        'id': {
            'type': IntFieldType,
            'description': 'The numeric ID of the diff.',
        },
        'extra_data': {
            'type': DictFieldType,
            'description': 'Extra data as part of the diff. '
                           'This can be set by the API or extensions.',
            'added_in': '2.0',
        },
        'name': {
            'type': StringFieldType,
            'description': 'The name of the diff, usually the filename.',
        },
        'revision': {
            'type': IntFieldType,
            'description': 'The revision of the diff. Starts at 1 for public '
                           'diffs. Draft diffs may be at 0.',
        },
        'timestamp': {
            'type': DateTimeFieldType,
            'description': 'The date and time that the diff was uploaded.',
        },
        'repository': {
            'type': ResourceFieldType,
            'resource': 'reviewboard.webapi.resources.repository.'
                        'RepositoryResource',
            'description': 'The repository that the diff is applied against.',
        },
        'basedir': {
            'type': StringFieldType,
            'description': 'The base directory that will prepended to all '
                           'paths in the diff. This is needed for some types '
                           'of repositories. The directory must be between '
                           'the root of the repository and the top directory '
                           'referenced in the diff paths.',
            'added_in': '1.7',
        },
        'base_commit_id': {
            'type': StringFieldType,
            'description': 'The ID/revision this change is built upon. '
                           'If using a parent diff, then this is the base '
                           'for that diff. This may not be provided for all '
                           'diffs or repository types, depending on how the '
                           'diff was uploaded.',
            'added_in': '1.7.13',
        },
        'commit_count': {
            'type': IntFieldType,
            'description': 'The number of commits present in the case of '
                           'review requests created with commit history.',
            'added_in': '4.0',
        },
    }
    item_child_resources = [
        resources.diffcommit,
        resources.filediff,
    ]

    allowed_methods = ('GET', 'POST', 'PUT')

    uri_object_key = 'diff_revision'
    model_object_key = 'revision'
    model_parent_key = 'history'
    last_modified_field = 'timestamp'

    allowed_mimetypes = WebAPIResource.allowed_mimetypes + [
        {'item': 'text/x-patch'},
    ]

    def get_queryset(self, request, *args, **kwargs):
        try:
            review_request = \
                resources.review_request.get_object(request, *args, **kwargs)
        except ReviewRequest.DoesNotExist:
            raise self.model.DoesNotExist

        return self.model.objects.filter(
            history__review_request=review_request)

    def get_parent_object(self, diffset):
        return diffset.history.review_request.get()

    def has_access_permissions(self, request, diffset, *args, **kwargs):
        review_request = diffset.history.review_request.get()
        return review_request.is_accessible_by(request.user)

    def has_modify_permissions(self, request, diffset, *args, **kwargs):
        review_request = diffset.history.review_request.get()
        return review_request.is_mutable_by(request.user)

    @webapi_check_login_required
    @webapi_check_local_site
    @webapi_response_errors(DOES_NOT_EXIST)
    def get_list(self, *args, **kwargs):
        """Returns the list of public diffs on the review request.

        Each diff has a revision and list of per-file diffs associated with it.
        """
        try:
            return super(DiffResource, self).get_list(*args, **kwargs)
        except self.model.DoesNotExist:
            return DOES_NOT_EXIST

    @webapi_check_login_required
    @webapi_check_local_site
    def get(self, request, *args, **kwargs):
        """Returns the information or contents on a particular diff.

        The output varies by mimetype.

        If :mimetype:`application/json` or :mimetype:`application/xml` is
        used, then the fields for the diff are returned, like with any other
        resource.

        If :mimetype:`text/x-patch` is used, then the actual diff file itself
        is returned. This diff should be as it was when uploaded originally,
        with potentially some extra SCM-specific headers stripped. The
        contents will contain that of all per-file diffs that make up this
        diff.
        """
        mimetype = get_http_requested_mimetype(
            request,
            [
                mimetype['item']
                for mimetype in self.allowed_mimetypes
            ])

        if mimetype == 'text/x-patch':
            return self._get_patch(request, *args, **kwargs)
        else:
            return super(DiffResource, self).get(request, *args, **kwargs)

    def _get_patch(self, request, *args, **kwargs):
        try:
            review_request = \
                resources.review_request.get_object(request, *args, **kwargs)
            diffset = self.get_object(request, *args, **kwargs)
        except ObjectDoesNotExist:
            return DOES_NOT_EXIST

        if not self.has_access_permissions(request, diffset, *args, **kwargs):
            return self.get_no_access_error(request)

        tool = review_request.repository.get_scmtool()
        data = tool.get_parser(b'').raw_diff(diffset)

        resp = HttpResponse(data, content_type='text/x-patch')

        if diffset.name == 'diff':
            filename = 'bug%s.patch' % \
                       review_request.bugs_closed.replace(',', '_')

            # It's possible that some data in the bugs field can contain
            # newline characters if people copied/pasted.
            filename = filename.replace('\n', '').replace('\r', '')
        else:
            filename = diffset.name

        resp['Content-Disposition'] = 'inline; filename=%s' % filename
        set_last_modified(resp, diffset.timestamp)

        return resp

    @webapi_login_required
    @webapi_check_local_site
    @webapi_response_errors(DOES_NOT_EXIST, NOT_LOGGED_IN, PERMISSION_DENIED,
                            REPO_FILE_NOT_FOUND, INVALID_FORM_DATA,
                            INVALID_ATTRIBUTE, DIFF_EMPTY, DIFF_TOO_BIG)
    @webapi_request_fields(
        optional={
            'path': {
                'type': FileFieldType,
                'description': 'The main diff to upload.',
            },
            'basedir': {
                'type': StringFieldType,
                'description': 'The base directory that will prepended to '
                               'all paths in the diff. This is needed for '
                               'some types of repositories. The directory '
                               'must be between the root of the repository '
                               'and the top directory referenced in the '
                               'diff paths.',
            },
            'parent_diff_path': {
                'type': FileFieldType,
                'description': 'The optional parent diff to upload.',
            },
            'base_commit_id': {
                'type': StringFieldType,
                'description': 'The ID/revision this change is built upon. '
                               'If using a parent diff, then this is the base '
                               'for that diff. This may not be provided for '
                               'all diffs or repository types, depending on '
                               'how the diff was uploaded.',
                'added_in': '1.7.13',
            },
        },
        allow_unknown=True
    )
    def create(self, request, extra_fields={}, local_site=None, *args,
               **kwargs):
        """Creates a new diff by parsing an uploaded diff file.

        This will implicitly create the new Review Request draft, which can
        be updated separately and then published.

        This accepts a unified diff file, validates it, and stores it along
        with the draft of a review request. The new diff will have a revision
        of 0.

        A parent diff can be uploaded along with the main diff. A parent diff
        is a diff based on an existing commit in the repository, which will
        be applied before the main diff. The parent diff will not be included
        in the diff viewer. It's useful when developing a change based on a
        branch that is not yet committed. In this case, a parent diff of the
        parent branch would be provided along with the diff of the new commit,
        and only the new commit will be shown.

        It is expected that the client will send the data as part of a
        :mimetype:`multipart/form-data` mimetype. The main diff's name and
        content would be stored in the ``path`` field. If a parent diff is
        provided, its name and content would be stored in the
        ``parent_diff_path`` field.

        An example of this would be::

            -- SoMe BoUnDaRy
            Content-Disposition: form-data; name=path; filename="foo.diff"

            <Unified Diff Content Here>
            -- SoMe BoUnDaRy --

        Extra data can be stored later lookup. See
        :ref:`webapi2.0-extra-data` for more information.
        """
        # Prevent a circular dependency, as ReviewRequestDraftResource
        # needs DraftDiffResource, which needs DiffResource.
        from reviewboard.webapi.resources.review_request_draft import \
            ReviewRequestDraftResource

        try:
            review_request = \
                resources.review_request.get_object(request, *args, **kwargs)
        except ReviewRequest.DoesNotExist:
            return DOES_NOT_EXIST

        if not review_request.is_mutable_by(request.user):
            return self.get_no_access_error(request)

        created_with_history = review_request.created_with_history

        if review_request.repository is None:
            return INVALID_ATTRIBUTE, {
                'reason': 'This review request was created as attachments-'
                          'only, with no repository.',
            }
        elif created_with_history:
            assert dvcs_feature.is_enabled(request=request)

            if 'path' in request.FILES:
                return INVALID_FORM_DATA, {
                    'reason': (
                        'This review request was created with support for '
                        'multiple commits.\n'
                        '\n'
                        'Create an empty diff revision and upload commits to '
                        'that instead.'
                    ),
                }

            diffset = DiffSet.objects.create_empty(
                repository=review_request.repository,
                base_commit_id=request.POST.get('base_commit_id'))
            diffset.update_revision_from_history(
                review_request.diffset_history)
            diffset.save(update_fields=('revision',))
        else:
            form_data = request.POST.copy()
            form = UploadDiffForm(review_request,
                                  data=form_data,
                                  files=request.FILES,
                                  request=request)

            if not form.is_valid():
                return INVALID_FORM_DATA, {
                    'fields': self._get_form_errors(form),
                }

            try:
                diffset = form.create()
            except FileNotFoundError as e:
                return REPO_FILE_NOT_FOUND, {
                    'file': e.path,
                    'revision': str(e.revision)
                }
            except EmptyDiffError:
                return DIFF_EMPTY
            except DiffTooBigError as e:
                return DIFF_TOO_BIG, {
                    'reason': str(e),
                    'max_size': e.max_diff_size,
                }
            except Exception as e:
                # This could be very wrong, but at least they'll see the error.
                # We probably want a new error type for this.
                logger.error("Error uploading new diff: %s", e, exc_info=True,
                             request=request)

                return INVALID_FORM_DATA, {
                    'fields': {
                        'path': [str(e)]
                    }
                }

        discarded_diffset = None

        try:
            draft = review_request.draft.get()

            if draft.diffset and draft.diffset != diffset:
                discarded_diffset = draft.diffset
        except ReviewRequestDraft.DoesNotExist:
            try:
                draft = ReviewRequestDraftResource.prepare_draft(
                    request, review_request)
            except PermissionDenied:
                return self.get_no_access_error(request)

        draft.diffset = diffset

        # We only want to add default reviewers the first time.  Was bug 318.
        if review_request.can_add_default_reviewers():
            draft.add_default_reviewers()

        if not created_with_history:
            # If this is a non-commit series diffset, emit a signal that a
            # diffset has been uploaded.
            #
            # For commit series diffsets, we'll emit this signal after the
            # commit series has been finalized, because before this the
            # diffset is only partially initialized and doesn't have any
            # file diffs attached to it.
            review_request_diffset_uploaded.send(
                sender=self.__class__,
                diffset=diffset,
                review_request_draft=draft)

        draft.save()

        if extra_fields:
            try:
                self.import_extra_data(diffset, diffset.extra_data,
                                       extra_fields)
            except ImportExtraDataError as e:
                return e.error_payload

            diffset.save(update_fields=['extra_data'])

        if discarded_diffset:
            discarded_diffset.delete()

        # E-mail gets sent when the draft is saved.

        return 201, {
            self.item_result_key: diffset,
        }

    @webapi_login_required
    @webapi_check_local_site
    @webapi_response_errors(DOES_NOT_EXIST, NOT_LOGGED_IN, PERMISSION_DENIED)
    @webapi_request_fields(allow_unknown=True)
    def update(self, request, extra_fields={}, *args, **kwargs):
        """Updates a diff.

        This is used solely for updating extra data on a diff. The contents
        of a diff cannot be modified.

        Extra data can be stored later lookup. See
        :ref:`webapi2.0-extra-data` for more information.
        """
        try:
            review_request = \
                resources.review_request.get_object(request, *args, **kwargs)
            diffset = self.get_object(request, *args, **kwargs)
        except ObjectDoesNotExist:
            return DOES_NOT_EXIST

        if not review_request.is_mutable_by(request.user):
            return self.get_no_access_error(request)

        if extra_fields:
            try:
                self.import_extra_data(diffset, diffset.extra_data,
                                       extra_fields)
            except ImportExtraDataError as e:
                return e.error_payload

            diffset.save(update_fields=['extra_data'])

        return 200, {
            self.item_result_key: diffset,
        }

    def get_links(self, child_resources=[], obj=None, request=None,
                  *args, **kwargs):
        """Return the links for the resource.

        If the DVCS feature is disabled, links to resources that require the
        feature will not be included.

        Args:
            child_resource (list of reviewboard.webapi.base.WebAPIResource):
                The list of child resources for which links are to be
                serialized.

            obj (reviewboard.diffviewer.models.diffset.DiffSet, optional):
                The object whose links are being serialized.

            request (django.http.HttpRequest, optional):
                The HTTP request from the client.

            *args (tuple):
                Additional positional arguments.

            **kwargs (dict):
                Additional keyword arguments.

        Returns:
            dict:
            A dictionary of serialized links for the resource.
        """
        if (obj is not None and
            not dvcs_feature.is_enabled(request=request) and
            resources.diffcommit in child_resources):
            child_resources = list(child_resources)
            child_resources.remove(resources.diffcommit)

        return super(DiffResource, self).get_links(
            child_resources, obj=obj, request=request, *args, **kwargs)

    def serialize_object(self, obj, request=None, *args, **kwargs):
        """Serialize a DiffSet.

        This method excludes fields from features that are not enabled.

        Args:
            obj (reviewboard.diffviewer.models.diffset.DiffSet):
                The DiffSet to serialize.

            request (django.http.HttpRequest, optional):
                The HTTP request from the client.

            *args (tuple):
                Additional positional arguments.

            **kwargs (dict):
                Additional keyword arguments.

        Returns:
            dict:
            The serialized DiffSet.
        """
        result = super(DiffResource, self).serialize_object(
            obj, request=request, *args, **kwargs)

        if not dvcs_feature.is_enabled(request=request):
            # The field may not have been serialized (e.g., if `only-fields`
            # was set to a subset of fields that excludes
            # `created_with_history`).
            result.pop('commit_count', None)

        return result


diff_resource = DiffResource()<|MERGE_RESOLUTION|>--- conflicted
+++ resolved
@@ -1,10 +1,7 @@
-<<<<<<< HEAD
 """The resource for a DiffSet."""
 
 from __future__ import annotations
 
-=======
->>>>>>> 3f29b929
 import logging
 
 from django.core.exceptions import PermissionDenied, ObjectDoesNotExist
