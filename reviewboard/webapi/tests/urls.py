from __future__ import unicode_literals

from reviewboard.hostingsvcs.models import HostingServiceAccount
from reviewboard.hostingsvcs.service import HostingService
from reviewboard.reviews.models import ReviewRequest
from reviewboard.scmtools.models import Repository
from reviewboard.site.urlresolvers import local_site_reverse
from reviewboard.webapi.resources import resources


def _normalize_id(value, allowed_cls, id_field='pk', ischecker=isinstance):
    if ischecker(value, allowed_cls):
        return getattr(value, id_field)
    elif isinstance(value, int):
        return value
    else:
        raise ValueError('Expected int or %r, but got %r instead'
                         % (allowed_cls, value))


#
# ChangeResource
#
def get_change_list_url(review_request, local_site_name=None):
    return resources.change.get_list_url(
        local_site_name=local_site_name,
        review_request_id=review_request.display_id)


def get_change_item_url(changedesc, local_site_name=None):
    return resources.change.get_item_url(
        local_site_name=local_site_name,
        review_request_id=changedesc.review_request.get().display_id,
        change_id=changedesc.pk)


#
# DefaultReviewerResource
#
def get_default_reviewer_list_url(local_site_name=None):
    return resources.default_reviewer.get_list_url(
        local_site_name=local_site_name)


def get_default_reviewer_item_url(default_reviewer_id, local_site_name=None):
    return resources.default_reviewer.get_item_url(
        local_site_name=local_site_name,
        default_reviewer_id=default_reviewer_id)


#
# DiffResource
#
def get_diff_list_url(review_request, local_site_name=None):
    return resources.diff.get_list_url(
        local_site_name=local_site_name,
        review_request_id=review_request.display_id)


def get_diff_item_url(review_request, diff_revision, local_site_name=None):
    return resources.diff.get_item_url(
        local_site_name=local_site_name,
        review_request_id=review_request.display_id,
        diff_revision=diff_revision)


#
# DiffFileAttachmentResource
#
def get_diff_file_attachment_list_url(repository, local_site_name=None):
    return resources.diff_file_attachment.get_list_url(
        local_site_name=local_site_name,
        repository_id=repository.pk)


def get_diff_file_attachment_item_url(attachment, repository,
                                      local_site_name=None):
    return resources.diff_file_attachment.get_item_url(
        local_site_name=local_site_name,
        repository_id=repository.pk,
        file_attachment_id=attachment.pk)


#
# DraftDiffResource
#
def get_draft_diff_list_url(review_request, local_site_name=None):
    return resources.draft_diff.get_list_url(
        local_site_name=local_site_name,
        review_request_id=review_request.display_id)


def get_draft_diff_item_url(review_request, diff_revision,
                            local_site_name=None):
    return resources.draft_diff.get_item_url(
        local_site_name=local_site_name,
        review_request_id=review_request.display_id,
        diff_revision=diff_revision)


#
# DraftFileAttachmentResource
#
def get_draft_file_attachment_list_url(review_request, local_site_name=None):
    return resources.draft_file_attachment.get_list_url(
        local_site_name=local_site_name,
        review_request_id=review_request.display_id)


def get_draft_file_attachment_item_url(review_request, file_attachment_id,
                                       local_site_name=None):
    return resources.draft_file_attachment.get_item_url(
        local_site_name=local_site_name,
        review_request_id=review_request.display_id,
        file_attachment_id=file_attachment_id)


#
# DraftFileDiffResource
#
def get_draft_filediff_list_url(diffset, review_request, local_site_name=None):
    return resources.draft_filediff.get_list_url(
        local_site_name=local_site_name,
        review_request_id=review_request.display_id,
        diff_revision=diffset.revision)


def get_draft_filediff_item_url(filediff, review_request,
                                local_site_name=None):
    return resources.draft_filediff.get_item_url(
        local_site_name=local_site_name,
        review_request_id=review_request.display_id,
        diff_revision=filediff.diffset.revision,
        filediff_id=filediff.pk)


#
# DraftOriginalFileResource
#
def get_draft_original_file_url(review_request, diffset, filediff,
                                local_site_name=None):
    return resources.draft_original_file.get_list_url(
        local_site_name=local_site_name,
        review_request_id=review_request.display_id,
        diff_revision=diffset.revision,
        filediff_id=filediff.pk)


#
# DraftPatchedFileResource
#
def get_draft_patched_file_url(review_request, diffset, filediff,
                               local_site_name=None):
    return resources.draft_patched_file.get_list_url(
        local_site_name=local_site_name,
        review_request_id=review_request.display_id,
        diff_revision=diffset.revision,
        filediff_id=filediff.pk)


#
# FileAttachmentResource
#
def get_file_attachment_list_url(review_request, local_site_name=None):
    return resources.file_attachment.get_list_url(
        local_site_name=local_site_name,
        review_request_id=review_request.display_id)


def get_file_attachment_item_url(file_attachment, local_site_name=None):
    return resources.file_attachment.get_item_url(
        local_site_name=local_site_name,
        file_attachment_id=file_attachment.id,
        review_request_id=file_attachment.review_request.get().display_id)


#
# FileAttachmentCommentResource
#
def get_file_attachment_comment_list_url(file_attachment,
                                         local_site_name=None):
    return resources.file_attachment_comment.get_list_url(
        local_site_name=local_site_name,
        file_attachment_id=file_attachment.pk,
        review_request_id=file_attachment.review_request.get().display_id)


def get_file_attachment_comment_item_url(file_attachment, comment_id,
                                         local_site_name=None):
    return resources.file_attachment_comment.get_item_url(
        local_site_name=local_site_name,
        file_attachment_id=file_attachment.pk,
        review_request_id=file_attachment.review_request.get().display_id,
        comment_id=comment_id)


#
# FileDiffResource
#
def get_filediff_list_url(diffset, review_request, local_site_name=None):
    return resources.filediff.get_list_url(
        local_site_name=local_site_name,
        review_request_id=review_request.display_id,
        diff_revision=diffset.revision)


def get_filediff_item_url(filediff, review_request, local_site_name=None):
    return resources.filediff.get_item_url(
        local_site_name=local_site_name,
        review_request_id=review_request.display_id,
        diff_revision=filediff.diffset.revision,
        filediff_id=filediff.pk)


#
# FileDiffCommentResource
#
def get_filediff_comment_list_url(filediff, local_site_name=None):
    diffset = filediff.diffset
    review_request = diffset.history.review_request.get()

    return resources.filediff_comment.get_list_url(
        local_site_name=local_site_name,
        review_request_id=review_request.display_id,
        diff_revision=filediff.diffset.revision,
        filediff_id=filediff.pk)


def get_filediff_comment_item_url(filediff, comment_id, local_site_name=None):
    diffset = filediff.diffset
    review_request = diffset.history.review_request.get()

    return resources.filediff_comment.get_item_url(
        local_site_name=local_site_name,
        review_request_id=review_request.display_id,
        diff_revision=filediff.diffset.revision,
        filediff_id=filediff.pk,
        comment_id=comment_id)


#
<<<<<<< HEAD
# HostingServiceResource
#
def get_hosting_service_list_url(local_site_name=None):
    return resources.hosting_service.get_list_url(
        local_site_name=local_site_name)


def get_hosting_service_item_url(hosting_service_or_id, local_site_name=None):
    hosting_service_id = _normalize_id(hosting_service_or_id,
                                       HostingService,
                                       id_field='id',
                                       ischecker=issubclass)

    return resources.hosting_service.get_item_url(
        local_site_name=local_site_name,
        hosting_service_id=hosting_service_id)


#
# HostingServiceAccountResource
#
def get_hosting_service_account_list_url(local_site_name=None):
    return resources.hosting_service_account.get_list_url(
        local_site_name=local_site_name)


def get_hosting_service_account_item_url(account_or_id, local_site_name=None):
    account_id = _normalize_id(account_or_id, HostingServiceAccount)

    return resources.hosting_service_account.get_item_url(
        local_site_name=local_site_name,
        account_id=account_id)


#
# RemoteRepositoryResource
#
def get_remote_repository_list_url(account, local_site_name=None):
    return resources.remote_repository.get_list_url(
        local_site_name=local_site_name,
        account_id=account.pk)


def get_remote_repository_item_url(remote_repository, local_site_name=None):
    return resources.remote_repository.get_item_url(
        local_site_name=local_site_name,
        account_id=remote_repository.hosting_service_account.pk,
        repository_id=remote_repository.id)
=======
# OriginalFileResource
#
def get_original_file_url(review_request, diffset, filediff,
                          local_site_name=None):
    return resources.original_file.get_list_url(
        local_site_name=local_site_name,
        review_request_id=review_request.display_id,
        diff_revision=diffset.revision,
        filediff_id=filediff.pk)


#
# PatchedFileResource
#
def get_patched_file_url(review_request, diffset, filediff,
                         local_site_name=None):
    return resources.patched_file.get_list_url(
        local_site_name=local_site_name,
        review_request_id=review_request.display_id,
        diff_revision=diffset.revision,
        filediff_id=filediff.pk)
>>>>>>> 31d72ae4


#
# RepositoryResource
#
def get_repository_list_url(local_site_name=None):
    return resources.repository.get_list_url(
        local_site_name=local_site_name)


def get_repository_item_url(repository_or_id, local_site_name=None):
    repository_id = _normalize_id(repository_or_id, Repository)

    return resources.repository.get_item_url(
        local_site_name=local_site_name,
        repository_id=repository_id)


#
# RepositoryBranchesResource
#
def get_repository_branches_url(repository, local_site_name=None):
    return resources.repository_branches.get_list_url(
        local_site_name=local_site_name,
        repository_id=repository.pk)


#
# RepositoryCommitsResource
#
def get_repository_commits_url(repository, local_site_name=None):
    return resources.repository_commits.get_list_url(
        local_site_name=local_site_name,
        repository_id=repository.pk)


#
# RepositoryInfoResource
#
def get_repository_info_url(repository, local_site_name=None):
    return resources.repository_info.get_list_url(
        local_site_name=local_site_name,
        repository_id=repository.pk)


#
# ReviewResource
#
def get_review_list_url(review_request, local_site_name=None):
    return resources.review.get_list_url(
        local_site_name=local_site_name,
        review_request_id=review_request.display_id)


def get_review_item_url(review_request, review_id, local_site_name=None):
    return resources.review.get_item_url(
        local_site_name=local_site_name,
        review_request_id=review_request.display_id,
        review_id=review_id)


#
# ReviewDiffCommentResource
#
def get_review_diff_comment_list_url(review, local_site_name=None):
    return resources.review_diff_comment.get_list_url(
        local_site_name=local_site_name,
        review_request_id=review.review_request.display_id,
        review_id=review.pk)


def get_review_diff_comment_item_url(review, comment_id, local_site_name=None):
    return resources.review_diff_comment.get_item_url(
        local_site_name=local_site_name,
        review_request_id=review.review_request.display_id,
        review_id=review.pk,
        comment_id=comment_id)


#
# FileAttachmentCommentResource
#
def get_review_file_attachment_comment_list_url(review, local_site_name=None):
    return resources.review_file_attachment_comment.get_list_url(
        local_site_name=local_site_name,
        review_request_id=review.review_request.display_id,
        review_id=review.pk)


def get_review_file_attachment_comment_item_url(review, comment_id,
                                                local_site_name=None):
    return resources.review_file_attachment_comment.get_item_url(
        local_site_name=local_site_name,
        review_request_id=review.review_request.display_id,
        review_id=review.pk,
        comment_id=comment_id)


#
# ReviewGroupResource
#
def get_review_group_list_url(local_site_name=None):
    return resources.review_group.get_list_url(
        local_site_name=local_site_name)


def get_review_group_item_url(group_name, local_site_name=None):
    return resources.review_group.get_item_url(
        local_site_name=local_site_name,
        group_name=group_name)


#
# ReviewGroupUserResource
#
def get_review_group_user_list_url(group_name, local_site_name=None):
    return resources.user.get_list_url(
        local_site_name=local_site_name,
        group_name=group_name)


def get_review_group_user_item_url(group_name, username, local_site_name=None):
    return resources.user.get_item_url(
        local_site_name=local_site_name,
        group_name=group_name,
        username=username)


#
# ReviewReplyResource
#
def get_review_reply_list_url(review, local_site_name=None):
    return resources.review_reply.get_list_url(
        local_site_name=local_site_name,
        review_request_id=review.review_request.display_id,
        review_id=review.pk)


def get_review_reply_item_url(review, reply_id, local_site_name=None):
    return resources.review_reply.get_item_url(
        local_site_name=local_site_name,
        review_request_id=review.review_request.display_id,
        review_id=review.pk,
        reply_id=reply_id)


#
# ReviewReplyDiffCommentResource
#
def get_review_reply_diff_comment_list_url(reply, local_site_name=None):
    return resources.review_reply_diff_comment.get_list_url(
        local_site_name=local_site_name,
        review_request_id=reply.review_request.display_id,
        review_id=reply.base_reply_to_id,
        reply_id=reply.pk)


def get_review_reply_diff_comment_item_url(reply, comment_id,
                                           local_site_name=None):
    return resources.review_reply_diff_comment.get_item_url(
        local_site_name=local_site_name,
        review_request_id=reply.review_request.display_id,
        review_id=reply.base_reply_to_id,
        reply_id=reply.pk,
        comment_id=comment_id)


#
# ReviewReplyFileAttachmentCommentResource
#
def get_review_reply_file_attachment_comment_list_url(reply,
                                                      local_site_name=None):
    return resources.review_reply_file_attachment_comment.get_list_url(
        local_site_name=local_site_name,
        review_request_id=reply.review_request.display_id,
        review_id=reply.base_reply_to_id,
        reply_id=reply.pk)


def get_review_reply_file_attachment_comment_item_url(reply, comment_id,
                                                      local_site_name=None):
    return resources.review_reply_file_attachment_comment.get_item_url(
        local_site_name=local_site_name,
        review_request_id=reply.review_request.display_id,
        review_id=reply.base_reply_to_id,
        reply_id=reply.pk,
        comment_id=comment_id)


#
# ReviewReplyScreenshotCommentResource
#
def get_review_reply_screenshot_comment_list_url(reply, local_site_name=None):
    return resources.review_reply_screenshot_comment.get_list_url(
        local_site_name=local_site_name,
        review_request_id=reply.review_request.display_id,
        review_id=reply.base_reply_to_id,
        reply_id=reply.pk)


def get_review_reply_screenshot_comment_item_url(reply, comment_id,
                                                 local_site_name=None):
    return resources.review_reply_screenshot_comment.get_item_url(
        local_site_name=local_site_name,
        review_request_id=reply.review_request.display_id,
        review_id=reply.base_reply_to_id,
        reply_id=reply.pk,
        comment_id=comment_id)


#
# ReviewRequestResource
#
def get_review_request_list_url(local_site_name=None):
    return resources.review_request.get_list_url(
        local_site_name=local_site_name)


def get_review_request_item_url(review_request_id, local_site_name=None):
    return resources.review_request.get_item_url(
        local_site_name=local_site_name,
        review_request_id=review_request_id)


#
# ReviewRequestDraftResource
#
def get_review_request_draft_url(review_request, local_site_name=None):
    return resources.review_request_draft.get_item_url(
        local_site_name=local_site_name,
        review_request_id=review_request.display_id)


#
# ReviewScreenshotCommentResource
#
def get_review_screenshot_comment_list_url(review, local_site_name=None):
    return resources.review_screenshot_comment.get_list_url(
        local_site_name=local_site_name,
        review_request_id=review.review_request.display_id,
        review_id=review.pk)


def get_review_screenshot_comment_item_url(review, comment_id,
                                           local_site_name=None):
    return resources.review_screenshot_comment.get_item_url(
        local_site_name=local_site_name,
        review_request_id=review.review_request.display_id,
        review_id=review.pk,
        comment_id=comment_id)


#
# RootResource
#
def get_root_url(local_site_name=None):
    return local_site_reverse('root-resource',
                              local_site_name=local_site_name)


#
# ScreenshotResource
#
def get_screenshot_list_url(review_request_or_id, local_site_name=None):
    review_request_id = _normalize_id(review_request_or_id, ReviewRequest,
                                      id_field='display_id')

    return resources.screenshot.get_list_url(
        local_site_name=local_site_name,
        review_request_id=review_request_id)


def get_screenshot_item_url(screenshot, local_site_name=None):
    return resources.screenshot.get_item_url(
        local_site_name=local_site_name,
        screenshot_id=screenshot.pk,
        review_request_id=screenshot.review_request.get().display_id)


#
# ScreenshotCommentResource
#
def get_screenshot_comment_list_url(screenshot, local_site_name=None):
    return resources.screenshot_comment.get_list_url(
        local_site_name=local_site_name,
        review_request_id=screenshot.review_request.get().display_id,
        screenshot_id=screenshot.pk)


def get_screenshot_comment_item_url(screenshot, comment_id,
                                    local_site_name=None):
    return resources.screenshot_comment.get_item_url(
        local_site_name=local_site_name,
        review_request_id=screenshot.review_request.get().display_id,
        screenshot_id=screenshot.pk,
        comment_id=comment_id)


#
# ScreenshotDraftResource
#
def get_screenshot_draft_list_url(review_request, local_site_name=None):
    return resources.draft_screenshot.get_list_url(
        local_site_name=local_site_name,
        review_request_id=review_request.display_id)


def get_screenshot_draft_item_url(review_request, screenshot_id,
                                  local_site_name=None):
    return resources.draft_screenshot.get_item_url(
        local_site_name=local_site_name,
        review_request_id=review_request.display_id,
        screenshot_id=screenshot_id)


#
# ServerInfoResource
#
def get_server_info_url(local_site_name=None):
    return resources.server_info.get_item_url(local_site_name=local_site_name)


#
# SessionResource
#
def get_session_url(local_site_name=None):
    return resources.session.get_list_url(local_site_name=local_site_name)


#
# UserResource
#
def get_user_list_url(local_site_name=None):
    return resources.user.get_list_url(
        local_site_name=local_site_name)


def get_user_item_url(username, local_site_name=None):
    return resources.user.get_item_url(
        local_site_name=local_site_name,
        username=username)


#
# ValidateDiffResource
#
def get_validate_diff_url(local_site_name=None):
    return resources.validate_diff.get_item_url(
        local_site_name=local_site_name)


#
# WatchedReviewGroupResource
#
def get_watched_review_group_list_url(username, local_site_name=None):
    return resources.watched_review_group.get_list_url(
        local_site_name=local_site_name,
        username=username)


def get_watched_review_group_item_url(username, object_id,
                                      local_site_name=None):
    return resources.watched_review_group.get_item_url(
        local_site_name=local_site_name,
        username=username,
        watched_obj_id=object_id)


#
# WatchedReviewRequestResource
#
def get_watched_review_request_list_url(username, local_site_name=None):
    return resources.watched_review_request.get_list_url(
        local_site_name=local_site_name,
        username=username)


def get_watched_review_request_item_url(username, object_id,
                                        local_site_name=None):
    return resources.watched_review_request.get_item_url(
        local_site_name=local_site_name,
        username=username,
        watched_obj_id=object_id)<|MERGE_RESOLUTION|>--- conflicted
+++ resolved
@@ -239,7 +239,6 @@
 
 
 #
-<<<<<<< HEAD
 # HostingServiceResource
 #
 def get_hosting_service_list_url(local_site_name=None):
@@ -275,20 +274,6 @@
 
 
 #
-# RemoteRepositoryResource
-#
-def get_remote_repository_list_url(account, local_site_name=None):
-    return resources.remote_repository.get_list_url(
-        local_site_name=local_site_name,
-        account_id=account.pk)
-
-
-def get_remote_repository_item_url(remote_repository, local_site_name=None):
-    return resources.remote_repository.get_item_url(
-        local_site_name=local_site_name,
-        account_id=remote_repository.hosting_service_account.pk,
-        repository_id=remote_repository.id)
-=======
 # OriginalFileResource
 #
 def get_original_file_url(review_request, diffset, filediff,
@@ -310,7 +295,22 @@
         review_request_id=review_request.display_id,
         diff_revision=diffset.revision,
         filediff_id=filediff.pk)
->>>>>>> 31d72ae4
+
+
+#
+# RemoteRepositoryResource
+#
+def get_remote_repository_list_url(account, local_site_name=None):
+    return resources.remote_repository.get_list_url(
+        local_site_name=local_site_name,
+        account_id=account.pk)
+
+
+def get_remote_repository_item_url(remote_repository, local_site_name=None):
+    return resources.remote_repository.get_item_url(
+        local_site_name=local_site_name,
+        account_id=remote_repository.hosting_service_account.pk,
+        repository_id=remote_repository.id)
 
 
 #
