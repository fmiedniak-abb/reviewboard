<<<<<<< HEAD
=======
"""Unit tests for reviewboard.webapi.resources.filediff."""

from __future__ import annotations

>>>>>>> a69bf107
from djblets.features.testing import override_feature_check
from djblets.webapi.errors import PERMISSION_DENIED
from djblets.webapi.testing.decorators import webapi_test_template

from reviewboard.diffviewer.features import dvcs_feature
from reviewboard.diffviewer.models import FileDiff
from reviewboard.scmtools.core import PRE_CREATION
from reviewboard.webapi.resources import resources
from reviewboard.webapi.tests.base import BaseWebAPITestCase
from reviewboard.webapi.tests.mimetypes import (filediff_item_mimetype,
                                                filediff_list_mimetype)
from reviewboard.webapi.tests.mixins import (BasicTestsMetaclass,
                                             ReviewRequestChildItemMixin,
                                             ReviewRequestChildListMixin)
from reviewboard.webapi.tests.mixins_extra_data import ExtraDataItemMixin
from reviewboard.webapi.tests.urls import (get_filediff_item_url,
                                           get_filediff_list_url)


def _compare_item(self, item_rsp, filediff):
    self.assertEqual(item_rsp['id'], filediff.pk)
    self.assertEqual(item_rsp['binary'], filediff.binary)
    self.assertEqual(item_rsp['extra_data'], filediff.extra_data)
    self.assertEqual(item_rsp['source_file'], filediff.source_file)
    self.assertEqual(item_rsp['dest_file'], filediff.dest_file)
    self.assertEqual(item_rsp['source_revision'], filediff.source_revision)
    self.assertEqual(item_rsp['dest_detail'], filediff.dest_detail)
    self.assertEqual(item_rsp['status'], filediff.status_string)


class ResourceListTests(ReviewRequestChildListMixin, BaseWebAPITestCase,
                        metaclass=BasicTestsMetaclass):
    """Testing the FileDiffResource list APIs."""

    resource = resources.filediff
    sample_api_url = \
        'review-requests/<review-request-id>/diffs/<revision>/files/'

    compare_item = _compare_item
    fixtures = ['test_users', 'test_scmtools']
    test_http_methods = ('GET',)

    #
    # HTTP GET Tests
    #
    def setup_basic_get_test(self, user, with_local_site, local_site_name,
                             populate_items):
        repository = self.create_repository(with_local_site)
        review_request = self.create_review_request(
            with_local_site=with_local_site,
            repository=repository,
            submitter=user,
            publish=True)

        diffset = self.create_diffset(review_request)
        items = []

        if populate_items:
            items.append(self.create_filediff(diffset))

        return (get_filediff_list_url(diffset, review_request,
                                      local_site_name),
                filediff_list_mimetype,
                items)

    def setup_review_request_child_test(self, review_request):
        """Set up the review request child tests.

        Args:
            review_request (reviewboard.reviews.models.review_request.
                            ReviewRequest):
                The test review request.

        Returns:
            tuple:
            A tuple of the API list URL and list mimetype to run tests on.
        """
        review_request.repository = self.create_repository(name='test-repo')
        diffset = self.create_diffset(review_request)
        return (get_filediff_list_url(diffset, review_request),
                filediff_list_mimetype)

    @webapi_test_template
    def test_commit_filter(self):
        """Testing the GET <URL>?commit-id= API filters FileDiffs to the
        requested commit
        """
        with override_feature_check(dvcs_feature.feature_id, enabled=True):
            repository = self.create_repository()
            review_request = self.create_review_request(repository=repository,
                                                        submitter=self.user)
            diffset = self.create_diffset(review_request=review_request,
                                          repository=repository)
            commit = self.create_diffcommit(diffset=diffset,
                                            repository=repository)

            diffset.finalize_commit_series(
                cumulative_diff=self.DEFAULT_GIT_FILEDIFF_DATA_DIFF,
                validation_info=None,
                validate=False,
                save=True)

            rsp = self.api_get(
                '%s?commit-id=%s'
                % (get_filediff_list_url(diffset, review_request),
                   commit.commit_id),
                expected_status=200,
                expected_mimetype=filediff_list_mimetype)

            self.assertIn('stat', rsp)
            self.assertEqual(rsp['stat'], 'ok')
            self.assertIn('files', rsp)
            self.assertEqual(rsp['total_results'], 1)

            item_rsp = rsp['files'][0]
            filediff = FileDiff.objects.get(pk=item_rsp['id'])
            self.compare_item(item_rsp, filediff)

    @webapi_test_template
    def test_commit_filter_no_results(self):
        """Testing the GET <URL>?commit-id= API with no results"""
        with override_feature_check(dvcs_feature.feature_id, enabled=True):
            repository = self.create_repository()
            review_request = self.create_review_request(
                repository=repository,
                submitter=self.user,
                create_with_history=True)
            diffset = self.create_diffset(review_request=review_request,
                                          repository=repository)
            commit = self.create_diffcommit(diffset=diffset,
                                            repository=repository)

            diffset.finalize_commit_series(
                cumulative_diff=self.DEFAULT_GIT_FILEDIFF_DATA_DIFF,
                validation_info=None,
                validate=False,
                save=True)

            rsp = self.api_get(
                '%s?commit-id=%s'
                % (get_filediff_list_url(diffset, review_request),
                   commit.parent_id),
                expected_status=200,
                expected_mimetype=filediff_list_mimetype)

            self.assertIn('stat', rsp)
            self.assertEqual(rsp['stat'], 'ok')
            self.assertIn('files', rsp)
            self.assertEqual(rsp['files'], [])
            self.assertEqual(rsp['total_results'], 0)

    @webapi_test_template
    def test_history_no_commit_filter(self):
        """Testing the GET <URL> API for a diffset with commits only returns
        cumulative files
        """
        with override_feature_check(dvcs_feature.feature_id, enabled=True):
            repository = self.create_repository()
            review_request = self.create_review_request(
                repository=repository,
                submitter=self.user,
                create_with_history=True)
            diffset = self.create_diffset(review_request=review_request,
                                          repository=repository)
            commit = self.create_diffcommit(diffset=diffset,
                                            repository=repository)

            diffset.finalize_commit_series(
                cumulative_diff=self.DEFAULT_GIT_FILEDIFF_DATA_DIFF,
                validation_info=None,
                validate=False,
                save=True)

            cumulative_filediff = diffset.cumulative_files[0]

            rsp = self.api_get(
                get_filediff_list_url(diffset, review_request),
                expected_mimetype=filediff_list_mimetype)

            self.assertIn('stat', rsp)
            self.assertEqual(rsp['stat'], 'ok')
            self.assertIn('files', rsp)
            self.assertEqual(rsp['total_results'], 1)
            self.assertEqual(rsp['files'][0]['id'],
                             cumulative_filediff.pk)

            self.assertNotEqual(commit.files.get().pk,
                                cumulative_filediff.pk)


class ResourceItemTests(ExtraDataItemMixin, ReviewRequestChildItemMixin,
                        BaseWebAPITestCase, metaclass=BasicTestsMetaclass):
    """Testing the FileDiffResource item APIs."""

    resource = resources.filediff
    sample_api_url = (
        'review-requests/<review-request-id>/diffs/<revision>/files/'
        '<file-id>/'
    )

    compare_item = _compare_item
    fixtures = ['test_users', 'test_scmtools']
    test_http_methods = ('GET',)
    basic_put_use_admin = False

    #
    # HTTP GET Tests
    #

    def setup_basic_get_test(self, user, with_local_site, local_site_name):
        repository = self.create_repository(with_local_site)
        review_request = self.create_review_request(
            with_local_site=with_local_site,
            repository=repository,
            submitter=user,
            publish=True)

        diffset = self.create_diffset(review_request)
        filediff = self.create_filediff(diffset)

        return (get_filediff_item_url(filediff, review_request,
                                      local_site_name),
                filediff_item_mimetype,
                filediff)

    #
    # HTTP PUT Tests
    #

    def setup_basic_put_test(self, user, with_local_site, local_site_name,
                             put_valid_data):
        repository = self.create_repository(with_local_site)
        review_request = self.create_review_request(
            with_local_site=with_local_site,
            repository=repository,
            submitter=user,
            publish=True)

        diffset = self.create_diffset(review_request)
        filediff = self.create_filediff(diffset)

        return (
            get_filediff_item_url(filediff, review_request,
                                  local_site_name),
            filediff_item_mimetype,
            {
                'extra_data.test': 'foo',
            },
            filediff,
            [])

    def setup_review_request_child_test(self, review_request):
        """Set up the review request child tests.

        Args:
            review_request (reviewboard.reviews.models.review_request.
                            ReviewRequest):
                The test review request.

        Returns:
            tuple:
            A tuple of the API list URL and list mimetype to run tests on.
        """
        review_request.repository = self.create_repository(name='test-repo')
        diffset = self.create_diffset(review_request)
        return (get_filediff_list_url(diffset, review_request),
                filediff_list_mimetype)

    @webapi_test_template
    def test_get_with_diff_data(self):
        """Testing the GET <URL> API with diff data result"""
        repository = self.create_repository(tool_name='Git')
        review_request = self.create_review_request(
            repository=repository,
            publish=True)

        diffset = self.create_diffset(review_request)
        filediff = self.create_filediff(
            diffset,
            source_file='newfile.py',
            source_revision=PRE_CREATION,
            dest_file='newfile.py',
            dest_detail='20e43bb7c2d9f3a31768404ac71121804d806f7c',
            diff=(
                b"diff --git a/newfile.py b/newfile.py\n"
                b"new file mode 100644\n"
                b"index 0000000000000000000000000000000000000000.."
                b"8eaa5c1eacb55c43f5e00ed9dcd0c8da901f0c85\n"
                b"--- /dev/null\n"
                b"+++ b/newfile.py\n"
                b"@@ -0,0 +1 @@\n"
                b"+print('hello, world!')\n"
            ))

        rsp = self.api_get(
            get_filediff_item_url(filediff, review_request),
            HTTP_ACCEPT='application/vnd.reviewboard.org.diff.data+json',
            expected_status=200,
            expected_mimetype='application/json')

        self.assertEqual(
            rsp,
            {
                'diff_data': {
                    'binary': False,
                    'changed_chunk_indexes': [0],
                    'chunks': [
                        {
                            'change': 'insert',
                            'collapsable': False,
                            'index': 0,
                            'lines': [
                                [
                                    1,
                                    '',
                                    '',
                                    [],
                                    1,
                                    'print(&#x27;hello, world!&#x27;)',
                                    [],
                                    False,
                                ],
                            ],
                            'meta': {
                                'left_headers': [],
                                'right_headers': [],
                                'whitespace_chunk': False,
                                'whitespace_lines': [],
                            },
                            'numlines': 1,
                        },
                    ],
                    'new_file': True,
                    'num_changes': 1,
                },
                'stat': 'ok',
            })

    @webapi_test_template
    def test_get_with_diff_data_and_syntax_highlighting(self):
        """Testing the GET <URL> API with diff data result and
        ?syntax-highlighting=1
        """
        repository = self.create_repository(tool_name='Git')
        review_request = self.create_review_request(
            repository=repository,
            publish=True)

        diffset = self.create_diffset(review_request)
        filediff = self.create_filediff(
            diffset,
            source_file='newfile.py',
            source_revision=PRE_CREATION,
            dest_file='newfile.py',
            dest_detail='20e43bb7c2d9f3a31768404ac71121804d806f7c',
            diff=(
                b"diff --git a/newfile.py b/newfile.py\n"
                b"new file mode 100644\n"
                b"index 0000000000000000000000000000000000000000.."
                b"8eaa5c1eacb55c43f5e00ed9dcd0c8da901f0c85\n"
                b"--- /dev/null\n"
                b"+++ b/newfile.py\n"
                b"@@ -0,0 +1 @@\n"
                b"+print('hello, world!')\n"
            ))

        rsp = self.api_get(
            ('%s?syntax-highlighting=1'
             % get_filediff_item_url(filediff, review_request)),
            HTTP_ACCEPT='application/vnd.reviewboard.org.diff.data+json',
            expected_status=200,
            expected_mimetype='application/json')

        self.assertEqual(
            rsp,
            {
                'diff_data': {
                    'binary': False,
                    'changed_chunk_indexes': [0],
                    'chunks': [
                        {
                            'change': 'insert',
                            'collapsable': False,
                            'index': 0,
                            'lines': [
                                [
                                    1,
                                    '',
                                    '',
                                    [],
                                    1,
                                    '<span class="nb">print</span>'
                                    '<span class="p">(</span>'
                                    '<span class="s1">&#39;hello, '
                                    'world!&#39;</span>'
                                    '<span class="p">)</span>',
                                    [],
                                    False,
                                ],
                            ],
                            'meta': {
                                'left_headers': [],
                                'right_headers': [],
                                'whitespace_chunk': False,
                                'whitespace_lines': [],
                            },
                            'numlines': 1,
                        },
                    ],
                    'new_file': True,
                    'num_changes': 1,
                },
                'stat': 'ok',
<<<<<<< HEAD
=======
            })

    @webapi_test_template
    def test_get_with_diff_data_and_inaccessible(self) -> None:
        """Testing the GET <URL> API with diff data result and inaccessible
        FileDiff
        """
        repository = self.create_repository(tool_name='Git',
                                            public=False)
        review_request = self.create_review_request(
            repository=repository,
            publish=True)

        self.assertNotEqual(self.user, review_request.owner)
        self.assertFalse(review_request.is_accessible_by(self.user))

        diffset = self.create_diffset(review_request)
        filediff = self.create_filediff(
            diffset,
            source_file='newfile.py',
            source_revision=PRE_CREATION,
            dest_file='newfile.py',
            dest_detail='20e43bb7c2d9f3a31768404ac71121804d806f7c',
            diff=(
                b"diff --git a/newfile.py b/newfile.py\n"
                b"new file mode 100644\n"
                b"index 0000000000000000000000000000000000000000.."
                b"8eaa5c1eacb55c43f5e00ed9dcd0c8da901f0c85\n"
                b"--- /dev/null\n"
                b"+++ b/newfile.py\n"
                b"@@ -0,0 +1 @@\n"
                b"+print('hello, world!')\n"
            ))

        rsp = self.api_get(
            get_filediff_item_url(filediff, review_request),
            HTTP_ACCEPT='application/vnd.reviewboard.org.diff.data+json',
            expected_status=403)

        self.assertEqual(
            rsp,
            {
                'err': {
                    'code': PERMISSION_DENIED.code,
                    'msg': PERMISSION_DENIED.msg,
                    'type': 'resource-permission-denied',
                },
                'stat': 'fail',
            })

    @webapi_test_template
    def test_get_with_patch_and_inaccessible(self) -> None:
        """Testing the GET <URL> API with patch result and inaccessible
        FileDiff
        """
        repository = self.create_repository(tool_name='Git',
                                            public=False)
        review_request = self.create_review_request(
            repository=repository,
            publish=True)

        self.assertNotEqual(self.user, review_request.owner)
        self.assertFalse(review_request.is_accessible_by(self.user))

        diffset = self.create_diffset(review_request)
        filediff = self.create_filediff(
            diffset,
            source_file='newfile.py',
            source_revision=PRE_CREATION,
            dest_file='newfile.py',
            dest_detail='20e43bb7c2d9f3a31768404ac71121804d806f7c',
            diff=(
                b"diff --git a/newfile.py b/newfile.py\n"
                b"new file mode 100644\n"
                b"index 0000000000000000000000000000000000000000.."
                b"8eaa5c1eacb55c43f5e00ed9dcd0c8da901f0c85\n"
                b"--- /dev/null\n"
                b"+++ b/newfile.py\n"
                b"@@ -0,0 +1 @@\n"
                b"+print('hello, world!')\n"
            ))

        rsp = self.api_get(
            get_filediff_item_url(filediff, review_request),
            HTTP_ACCEPT='text/x-patch',
            expected_status=403)

        self.assertEqual(
            rsp,
            {
                'err': {
                    'code': PERMISSION_DENIED.code,
                    'msg': PERMISSION_DENIED.msg,
                    'type': 'resource-permission-denied',
                },
                'stat': 'fail',
>>>>>>> a69bf107
            })<|MERGE_RESOLUTION|>--- conflicted
+++ resolved
@@ -1,10 +1,7 @@
-<<<<<<< HEAD
-=======
 """Unit tests for reviewboard.webapi.resources.filediff."""
 
 from __future__ import annotations
 
->>>>>>> a69bf107
 from djblets.features.testing import override_feature_check
 from djblets.webapi.errors import PERMISSION_DENIED
 from djblets.webapi.testing.decorators import webapi_test_template
@@ -418,8 +415,6 @@
                     'num_changes': 1,
                 },
                 'stat': 'ok',
-<<<<<<< HEAD
-=======
             })
 
     @webapi_test_template
@@ -516,5 +511,4 @@
                     'type': 'resource-permission-denied',
                 },
                 'stat': 'fail',
->>>>>>> a69bf107
             })