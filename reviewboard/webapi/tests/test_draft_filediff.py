import os

from django.core.files.uploadedfile import SimpleUploadedFile
<<<<<<< HEAD
from djblets.webapi.errors import INVALID_FORM_DATA
=======
from djblets.webapi.errors import (INVALID_FORM_DATA,
                                   PERMISSION_DENIED)
>>>>>>> a69bf107
from djblets.webapi.testing.decorators import webapi_test_template

from reviewboard import scmtools
from reviewboard.attachments.models import FileAttachment
from reviewboard.diffviewer.models import DiffSet, FileDiff
from reviewboard.scmtools.core import PRE_CREATION
from reviewboard.webapi.resources import resources
from reviewboard.webapi.tests.base import BaseWebAPITestCase
from reviewboard.webapi.tests.mimetypes import (diff_item_mimetype,
                                                filediff_item_mimetype,
                                                filediff_list_mimetype)
from reviewboard.webapi.tests.mixins import BasicTestsMetaclass
from reviewboard.webapi.tests.mixins_extra_data import ExtraDataItemMixin
from reviewboard.webapi.tests.urls import (get_diff_list_url,
                                           get_draft_filediff_item_url,
                                           get_draft_filediff_list_url)


class ResourceListTests(BaseWebAPITestCase, metaclass=BasicTestsMetaclass):
    """Testing the DraftFileDiffResource list APIs."""
    fixtures = ['test_users', 'test_scmtools']
    sample_api_url = 'review-requests/<id>/draft/diffs/<revision>/files/'
    resource = resources.draft_filediff

    def compare_item(self, item_rsp, filediff):
        self.assertEqual(item_rsp['id'], filediff.pk)
        self.assertEqual(item_rsp['source_file'], filediff.source_file)
        self.assertEqual(item_rsp['extra_data'], filediff.extra_data)

    def setup_http_not_allowed_item_test(self, user):
        review_request = self.create_review_request(
            create_repository=True,
            submitter=user)
        diffset = self.create_diffset(review_request, draft=True)

        return get_draft_filediff_list_url(diffset, review_request)

    def setup_http_not_allowed_list_test(self, user):
        review_request = self.create_review_request(
            create_repository=True,
            submitter=user)
        diffset = self.create_diffset(review_request, draft=True)

        return get_draft_filediff_list_url(diffset, review_request)

    #
    # HTTP GET tests
    #

    def setup_basic_get_test(self, user, with_local_site, local_site_name,
                             populate_items):
        review_request = self.create_review_request(
            create_repository=True,
            with_local_site=with_local_site,
            submitter=user)
        diffset = self.create_diffset(review_request, draft=True)

        if populate_items:
            items = [self.create_filediff(diffset)]
        else:
            items = []

        return (get_draft_filediff_list_url(diffset, review_request,
                                            local_site_name),
                filediff_list_mimetype,
                items)

    def test_get_not_owner(self):
        """Testing the
        GET review-requests/<id>/draft/diffs/<revision>/files/ API
        without owner with Permission Denied error
        """
        review_request = self.create_review_request(create_repository=True)
        self.assertNotEqual(review_request.submitter, self.user)
        diffset = self.create_diffset(review_request, draft=True)

        self.api_get(
            get_draft_filediff_list_url(diffset, review_request),
            expected_status=403)

    @webapi_test_template
    def test_commit_filter(self):
        """Testing the GET <URL>?commit-id= API filters draft FileDiffs to the
        requested commit
        """
        repository = self.create_repository()
        review_request = self.create_review_request(repository=repository,
                                                    submitter=self.user)
        diffset = self.create_diffset(review_request=review_request,
                                      draft=True,
                                      repository=repository)
        commit = self.create_diffcommit(diffset=diffset,
                                        repository=repository)

        rsp = self.api_get(
            '%s?commit-id=%s'
            % (get_draft_filediff_list_url(diffset, review_request),
               commit.commit_id),
            expected_status=200,
            expected_mimetype=filediff_list_mimetype)

        self.assertIn('stat', rsp)
        self.assertEqual(rsp['stat'], 'ok')
        self.assertIn('files', rsp)
        self.assertEqual(rsp['total_results'], 1)

        item_rsp = rsp['files'][0]
        filediff = FileDiff.objects.get(pk=item_rsp['id'])
        self.compare_item(item_rsp, filediff)

    @webapi_test_template
    def test_commit_filter_no_results(self):
        """Testing the GET <URL>?commit-id= API with no results"""
        repository = self.create_repository()
        review_request = self.create_review_request(repository=repository,
                                                    submitter=self.user)
        diffset = self.create_diffset(review_request=review_request,
                                      draft=True,
                                      repository=repository)
        commit = self.create_diffcommit(diffset=diffset,
                                        repository=repository)

        rsp = self.api_get(
            '%s?commit-id=%s'
            % (get_draft_filediff_list_url(diffset, review_request),
               commit.parent_id),
            expected_status=200,
            expected_mimetype=filediff_list_mimetype)

        self.assertIn('stat', rsp)
        self.assertEqual(rsp['stat'], 'ok')
        self.assertIn('files', rsp)
        self.assertEqual(rsp['files'], [])
        self.assertEqual(rsp['total_results'], 0)


class ResourceItemTests(ExtraDataItemMixin, BaseWebAPITestCase,
                        metaclass=BasicTestsMetaclass):
    """Testing the DraftFileDiffResource item APIs."""
    fixtures = ['test_users', 'test_scmtools']
    sample_api_url = 'review-requests/<id>/draft/diffs/<revision>/files/<id>/'
    resource = resources.draft_filediff
    test_http_methods = ('DELETE', 'GET', 'PUT')

    def setup_http_not_allowed_item_test(self, user):
        review_request = self.create_review_request(
            create_repository=True,
            submitter=user)
        diffset = self.create_diffset(review_request, draft=True)
        filediff = self.create_filediff(diffset)

        return get_draft_filediff_item_url(filediff, review_request)

    def compare_item(self, item_rsp, filediff):
        self.assertEqual(item_rsp['id'], filediff.pk)
        self.assertEqual(item_rsp['source_file'], filediff.source_file)
        self.assertEqual(item_rsp['extra_data'], filediff.extra_data)

    #
    # HTTP GET tests
    #

    def setup_basic_get_test(self, user, with_local_site, local_site_name):
        review_request = self.create_review_request(
            create_repository=True,
            with_local_site=with_local_site,
            submitter=user)
        diffset = self.create_diffset(review_request, draft=True)
        filediff = self.create_filediff(diffset)

        return (get_draft_filediff_item_url(filediff, review_request,
                                            local_site_name),
                filediff_item_mimetype,
                filediff)

    def test_get_not_owner(self):
        """Testing the
        GET review-requests/<id>/draft/diffs/<revision>/files/<id>/ API
        without owner with Permission Denied error
        """
        review_request = self.create_review_request(create_repository=True)
        self.assertNotEqual(review_request.submitter, self.user)
        diffset = self.create_diffset(review_request, draft=True)
        filediff = self.create_filediff(diffset)

        self.api_get(
            get_draft_filediff_item_url(filediff, review_request),
            expected_status=403)

    #
    # HTTP PUT tests
    #

    def setup_basic_put_test(self, user, with_local_site, local_site_name,
                             put_valid_data):
        review_request = self.create_review_request(
            submitter=user,
            with_local_site=with_local_site,
            create_repository=True)
        diffset = self.create_diffset(review_request, draft=True)
        filediff = self.create_filediff(diffset)

        return (get_draft_filediff_item_url(filediff, review_request,
                                            local_site_name),
                filediff_item_mimetype,
                {},
                filediff,
                [])

    def check_put_result(self, user, item_rsp, filediff):
        filediff = FileDiff.objects.get(pk=filediff.pk)
        self.compare_item(item_rsp, filediff)

    def test_put_with_new_file_and_dest_attachment_file(self):
        """Testing the PUT review-requests/<id>/diffs/<id>/files/<id>/ API
        with new file and dest_attachment_file
        """
        review_request = self.create_review_request(create_repository=True,
                                                    submitter=self.user)

        diff_filename = os.path.join(os.path.dirname(scmtools.__file__),
                                     'testdata', 'git_binary_image_new.diff')

        with open(diff_filename, 'rb') as f:
            rsp = self.api_post(
                get_diff_list_url(review_request),
                {
                    'path': f,
                    'base_commit_id': '1234',
                },
                expected_mimetype=diff_item_mimetype)

        self.assertEqual(rsp['stat'], 'ok')

        diffset = DiffSet.objects.get(pk=rsp['diff']['id'])
        filediffs = diffset.files.all()

        self.assertEqual(len(filediffs), 1)
        filediff = filediffs[0]
        self.assertEqual(filediff.source_file, 'logo.png')

        with open(self.get_sample_image_filename(), 'rb') as f:
            rsp = self.api_put(
                get_draft_filediff_item_url(filediff, review_request) +
                '?expand=dest_attachment',
                {
                    'dest_attachment_file': f,
                },
                expected_mimetype=filediff_item_mimetype)

        self.assertEqual(rsp['stat'], 'ok')
        self.assertIn('dest_attachment', rsp['file'])

        attachment = FileAttachment.objects.get(
            pk=rsp['file']['dest_attachment']['id'])

        self.assertTrue(attachment.is_from_diff)
        self.assertEqual(attachment.orig_filename, 'logo.png')
        self.assertEqual(attachment.added_in_filediff, filediff)
        self.assertEqual(attachment.repo_path, None)
        self.assertEqual(attachment.repo_revision, None)
        self.assertEqual(attachment.repository, None)

    def test_put_with_modified_file_and_dest_attachment_file(self):
        """Testing the PUT review-requests/<id>/diffs/<id>/files/<id>/ API
        with modified file and dest_attachment_file
        """
        review_request = self.create_review_request(create_repository=True,
                                                    submitter=self.user)

        diff = SimpleUploadedFile('git_binary_image_modified.diff',
                                  self.DEFAULT_GIT_BINARY_IMAGE_DIFF,
                                  content_type='text/x-patch')
        rsp = self.api_post(
            get_diff_list_url(review_request),
            {
                'path': diff,
                'base_commit_id': '1234',
            },
            expected_mimetype=diff_item_mimetype)

        self.assertEqual(rsp['stat'], 'ok')

        diffset = DiffSet.objects.get(pk=rsp['diff']['id'])
        filediffs = diffset.files.all()

        self.assertEqual(len(filediffs), 1)
        filediff = filediffs[0]
        self.assertEqual(filediff.source_file, 'logo.png')

        with open(self.get_sample_image_filename(), 'rb') as f:
            rsp = self.api_put(
                get_draft_filediff_item_url(filediff, review_request) +
                '?expand=dest_attachment',
                {
                    'dest_attachment_file': f,
                },
                expected_mimetype=filediff_item_mimetype)

        self.assertEqual(rsp['stat'], 'ok')
        self.assertIn('dest_attachment', rsp['file'])

        attachment = FileAttachment.objects.get(
            pk=rsp['file']['dest_attachment']['id'])

        self.assertTrue(attachment.is_from_diff)
        self.assertEqual(attachment.orig_filename, 'logo.png')
        self.assertEqual(attachment.added_in_filediff, None)
        self.assertEqual(attachment.repo_path, 'logo.png')
        self.assertEqual(attachment.repo_revision, '86b520d')
        self.assertEqual(attachment.repository, review_request.repository)

    def test_put_second_dest_attachment_file_disallowed(self):
        """Testing the PUT review-requests/<id>/diffs/<id>/files/<id>/ API
        disallows setting dest_attachment_file twice
        """
        review_request = self.create_review_request(create_repository=True,
                                                    submitter=self.user)

        diff = SimpleUploadedFile('git_binary_image_modified.diff',
                                  self.DEFAULT_GIT_BINARY_IMAGE_DIFF,
                                  content_type='text/x-patch')

        rsp = self.api_post(
            get_diff_list_url(review_request),
            {
                'path': diff,
                'base_commit_id': '1234',
            },
            expected_mimetype=diff_item_mimetype)

        diffset = DiffSet.objects.get(pk=rsp['diff']['id'])
        filediff = diffset.files.all()[0]

        url = get_draft_filediff_item_url(filediff, review_request)
        trophy_filename = self.get_sample_image_filename()

        with open(trophy_filename, 'rb') as f:
            self.api_put(
                url,
                {
                    'dest_attachment_file': f,
                },
                expected_mimetype=filediff_item_mimetype)

        with open(trophy_filename, 'rb') as f:
            rsp = self.api_put(
                url,
                {
                    'dest_attachment_file': f,
                },
                expected_status=400)

            self.assertEqual(rsp['stat'], 'fail')
            self.assertEqual(rsp['err']['code'], INVALID_FORM_DATA.code)
            self.assertIn('fields', rsp)
            self.assertIn('dest_attachment_file', rsp['fields'])

    @webapi_test_template
    def test_get_with_diff_data_and_inaccessible(self) -> None:
        """Testing the GET <URL> API with diff data result and inaccessible
        FileDiff
        """
        repository = self.create_repository(tool_name='Git')
        review_request = self.create_review_request(repository=repository)

        self.assertNotEqual(self.user, review_request.owner)
        self.assertFalse(review_request.is_accessible_by(self.user))

        diffset = self.create_diffset(review_request, draft=True)
        filediff = self.create_filediff(
            diffset,
            source_file='newfile.py',
            source_revision=PRE_CREATION,
            dest_file='newfile.py',
            dest_detail='20e43bb7c2d9f3a31768404ac71121804d806f7c',
            diff=(
                b"diff --git a/newfile.py b/newfile.py\n"
                b"new file mode 100644\n"
                b"index 0000000000000000000000000000000000000000.."
                b"8eaa5c1eacb55c43f5e00ed9dcd0c8da901f0c85\n"
                b"--- /dev/null\n"
                b"+++ b/newfile.py\n"
                b"@@ -0,0 +1 @@\n"
                b"+print('hello, world!')\n"
            ))

        rsp = self.api_get(
            get_draft_filediff_item_url(filediff, review_request),
            HTTP_ACCEPT='application/vnd.reviewboard.org.diff.data+json',
            expected_status=403)

        self.assertEqual(
            rsp,
            {
                'err': {
                    'code': PERMISSION_DENIED.code,
                    'msg': PERMISSION_DENIED.msg,
                    'type': 'resource-permission-denied',
                },
                'stat': 'fail',
            })

    @webapi_test_template
    def test_get_with_patch_and_inaccessible(self) -> None:
        """Testing the GET <URL> API with patch result and inaccessible
        FileDiff
        """
        repository = self.create_repository(tool_name='Git')
        review_request = self.create_review_request(repository=repository)

        self.assertNotEqual(self.user, review_request.owner)
        self.assertFalse(review_request.is_accessible_by(self.user))

        diffset = self.create_diffset(review_request, draft=True)
        filediff = self.create_filediff(
            diffset,
            source_file='newfile.py',
            source_revision=PRE_CREATION,
            dest_file='newfile.py',
            dest_detail='20e43bb7c2d9f3a31768404ac71121804d806f7c',
            diff=(
                b"diff --git a/newfile.py b/newfile.py\n"
                b"new file mode 100644\n"
                b"index 0000000000000000000000000000000000000000.."
                b"8eaa5c1eacb55c43f5e00ed9dcd0c8da901f0c85\n"
                b"--- /dev/null\n"
                b"+++ b/newfile.py\n"
                b"@@ -0,0 +1 @@\n"
                b"+print('hello, world!')\n"
            ))

        rsp = self.api_get(
            get_draft_filediff_item_url(filediff, review_request),
            HTTP_ACCEPT='text/x-patch',
            expected_status=403)

        self.assertEqual(
            rsp,
            {
                'err': {
                    'code': PERMISSION_DENIED.code,
                    'msg': PERMISSION_DENIED.msg,
                    'type': 'resource-permission-denied',
                },
                'stat': 'fail',
            })<|MERGE_RESOLUTION|>--- conflicted
+++ resolved
@@ -1,12 +1,8 @@
 import os
 
 from django.core.files.uploadedfile import SimpleUploadedFile
-<<<<<<< HEAD
-from djblets.webapi.errors import INVALID_FORM_DATA
-=======
 from djblets.webapi.errors import (INVALID_FORM_DATA,
                                    PERMISSION_DENIED)
->>>>>>> a69bf107
 from djblets.webapi.testing.decorators import webapi_test_template
 
 from reviewboard import scmtools
